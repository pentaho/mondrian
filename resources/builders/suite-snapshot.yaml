buildProperties:
  BUILD_PLAN_ID: Suite Snapshot Build

  USE_MINION_JOBS: true
  IGNORE_PIPELINE_FAILURE: true
  RELEASE_BUILD_NUMBER: latest

  ARCHIVING_CONFIG: ${BUILD_CONFIG_ROOT_PATH}/artifacts/snapshot-manifest.yaml
  ARCHIVING_PATH_GROUP_REGEX: '.*/target/(?:(windows|linux|mac|classes/ia/pentaho-update)(?!.*(dependencies)).*/)?'

  MAVEN_DEFAULT_COMMAND_OPTIONS: -B -e
  # we are running in containers, let the maven process have most of the memory available
  MAVEN_OPTS: -Xmx4g -XX:MaxRAMPercentage=90.0

  MAVEN_PUBLIC_SNAPSHOT_REPO_URL : https://repo.orl.eng.hitachivantara.com/artifactory/pntprv-mvn-scheduler-snapshot-orl/
  MAVEN_PRIVATE_SNAPSHOT_REPO_URL: https://repo.orl.eng.hitachivantara.com/artifactory/pntprv-mvn-scheduler-snapshot-orl/
  MAVEN_RESOLVE_REPO_URL         : https://repo.orl.eng.hitachivantara.com/artifactory/pntprv-scheduler/

  DOCKER_PUBLIC_PUSH_REPO        : pntpub-docker-scheduler-dev-orl.repo.orl.eng.hitachivantara.com/
  DOCKER_PRIVATE_PUSH_REPO       : pntprv-docker-scheduler-dev-orl.repo.orl.eng.hitachivantara.com/

  HELM_REPOSITORY_URL            : https://repo.orl.eng.hitachivantara.com/artifactory/lumadadataintegration-helm-dev-orl

  # Jenkins can timeout if a groovy method takes longer than 5 minutes (see
  # https://issues.jenkins-ci.org/browse/JENKINS-46507). For highly
  # parallel tasks like checkout, test, tagging, and archiving, reduce
  # to a reasonable size to reduce the risk of timeout failures.
  PARALLEL_SIZE_CHECKOUT: 15
  PARALLEL_SIZE_TEST    : 20
  PARALLEL_SIZE_TAG     : 20
  PARALLEL_SIZE_ARCHIVE : 10

  MAVEN_DEFAULT_DIRECTIVES:
    build: clean deploy -DskipTests
    test: test

  JOB_ITEM_DEFAULTS :
    dockerImage     : jenkins-build/maven/open-jdk/11
    scmBranch       : master

jobGroups:
  200:
     - jobID           :  coding-standards
       scmUrl          :  https://github.com/pentaho/pentaho-coding-standards.git
       testable        :  false

  300:
     - jobID           :  parent-poms
       scmUrl          :  https://github.com/pentaho/maven-parent-poms.git

  400:
     - jobID           :  parent-poms-ee
       scmUrl          :  https://github.com/pentaho/maven-parent-poms-ee.git
       directives      :  += -Dobfuscate-version-for-license-phase=none

  500:
     - jobID           :  archetypes
       scmUrl          :  https://github.com/pentaho/maven-project-archetypes.git

     - jobID           :  metastore
       scmUrl          :  https://github.com/pentaho/metastore.git

     - jobID           :  reporting-pom
       scmUrl          :  https://github.com/pentaho/pentaho-reporting.git
       directives      :  += -pl .

  600:
     - jobID           :  osgi-bundles-lowdeps
       scmUrl          :  https://github.com/pentaho/pentaho-osgi-bundles.git
       directives      :  += -P lowdeps -DskipDefault

     - jobID           :  oss-license-assembly
       scmUrl          :  https://github.com/pentaho/oss-licenses.git
       testable        :  false

     - jobID           :  database-model
       scmUrl          :  https://github.com/pentaho/pentaho-commons-database.git
       directives      :  += -pl .,model

     - jobID           :  mongo-utils
       scmUrl          :  https://github.com/pentaho/pentaho-mongo-utils.git

     - jobID           :  eula-wrap-config
       scmUrl          :  https://github.com/pentaho/pentaho-eula-wrap-config.git

     - jobID           :  reporting-libraries-lowdeps
       scmUrl          :  https://github.com/pentaho/pentaho-reporting.git
       directives      :  += -Plowdeps
       root            :  libraries

     - jobID           :  encryption-support
       scmUrl          :  https://github.com/pentaho/pentaho-encryption-support.git

  700:
     - jobID           :  reporting-engine-core
       scmUrl          :  https://github.com/pentaho/pentaho-reporting.git
       directives      :  += -Pcore
       root            :  engine

     - jobID           :  gwt-widgets
       scmUrl          :  https://github.com/pentaho/pentaho-commons-gwt-modules.git
       scmBranch       :  scheduler-plugin

     - jobID           :  connections
       scmUrl          :  https://github.com/pentaho/pentaho-connections.git

     - jobID           :  commons-json
       scmUrl          :  https://github.com/pentaho/pentaho-commons-json.git

     - jobID           :  application-launcher
       scmUrl          :  https://github.com/pentaho/pentaho-application-launcher.git

     - jobID           :  version-checker
       scmUrl          :  https://github.com/pentaho/pentaho-versionchecker.git

     - jobID           :  hdfs-vfs
       scmUrl          :  https://github.com/pentaho/pentaho-hdfs-vfs.git

     - jobID           :  apache-vfs-browser
       scmUrl          :  https://github.com/pentaho/apache-vfs-browser.git

  800:
     - jobID           :  xul
       scmUrl          :  https://github.com/pentaho/pentaho-commons-xul.git

     - jobID           :  actionsequence-dom
       scmUrl          :  https://github.com/pentaho/pentaho-actionsequence-dom.git

  900:
     - jobID           :  metadata-registry
       scmUrl          :  https://github.com/pentaho/pentaho-registry.git

  1000:
     - jobID           :  mondrian-jar
       scmUrl          :  https://github.com/pentaho/mondrian.git
       directives      :  += -P !workbench -P !assemblies

     - jobID           :  platform-api
       scmUrl          :  https://github.com/pentaho/pentaho-platform.git
       scmBranch       :  scheduler-plugin
       directives      :  += -DskipDefault -P platform-api

  1100:
     - jobID           :  pdi-engine-core
       scmUrl          :  https://github.com/pentaho/pentaho-kettle.git
       scmBranch       : scheduler-plugin
       directives      :  += -DskipDefault -P base,plugins,lowdeps

  1200:
     - jobID           :  metadata
       scmUrl          :  https://github.com/pentaho/pentaho-metadata.git

     - jobID           :  license-ee-api
       scmUrl          :  https://github.com/pentaho/pentaho-ee-license.git
       directives      :  += -Dmaven.test.failure.ignore=true -pl .,pentaho-license-validator-api,pentaho-license-validator
<<<<<<< HEAD

  1250:
     - jobID           :  revenera-validator
       scmUrl          :  https://github.com/pentaho/pentaho-license-validator-revenera.git
=======
  
  1250:
     - jobID           :  revenera-validator
       scmUrl          :  https://github.com/pentaho/pentaho-license-validator-revenera.git       
>>>>>>> 6b58c667

  1300:
     - jobID           :  database-gwt
       scmUrl          :  https://github.com/pentaho/pentaho-commons-database.git
       directives      :  += -pl gwt

     - jobID           :  vertica-bulkloader
       scmUrl          :  https://github.com/pentaho/pentaho-vertica-bulkloader.git

     - jobID           :  pdi-teradata-tpt-plugin
       scmUrl          :  https://github.com/pentaho/pdi-teradata-tpt-plugin.git

     - jobID           :  chartbeans
       scmUrl          :  https://github.com/pentaho/pentaho-chartbeans.git

     - jobID           :  license-ee-core
       scmUrl          :  https://github.com/pentaho/pentaho-ee-license.git
       directives      :  += -Dmaven.test.failure.ignore=true -pl core,ftp-installer,mock,assemblies,metadata-client-tool -amd

     - jobID           :  pdi-dataservice-plugin
       scmUrl          :  https://github.com/pentaho/pdi-dataservice-plugin.git

     - jobID           :  big-data-hadoop-shims-api
       scmUrl          :  https://github.com/pentaho/pentaho-hadoop-shims.git
       directives      :  += -DskipDefault -P shim-api

  1400:
     - jobID           :  archetypes-ee
       scmUrl          :  https://github.com/pentaho/maven-project-archetypes-ee.git

     - jobID           :  big-data-plugin-lowdeps
       scmUrl          :  https://github.com/pentaho/big-data-plugin.git
       directives      :  += -DskipDefault -P lowdeps
       scmBranch       :  scheduler-plugin

  1410:
     - jobID           :  big-data-hadoop-shims-common
       scmUrl          :  https://github.com/pentaho/pentaho-hadoop-shims.git
       directives      :  += -DskipDefault -P common

  1420:
     - jobID           :  big-data-hadoop-shims
       scmUrl          :  https://github.com/pentaho/pentaho-hadoop-shims.git
       directives      :  += -DskipDefault -P all
       archivable      :  true
       root            :  shims

  1500:
     - jobID           :  big-data-splunk-plugin
       scmUrl          :  https://github.com/pentaho/pentaho-splunk-plugin.git

     - jobID           :  big-data-cassandra-plugin
       scmUrl          :  https://github.com/pentaho/pentaho-cassandra-plugin.git

  1600:
     - jobID           :  mondrian-workbench
       scmUrl          :  https://github.com/pentaho/mondrian.git
       directives      :  += -P workbench

  1700:
     - jobID           :  mondrian-schema-workbench-plugins
       scmUrl          :  https://github.com/pentaho/pentaho-mondrianschemaworkbench-plugins.git

  1800:
     - jobID           :  psw-assembly
       scmUrl          :  https://github.com/pentaho/mondrian.git
       directives      :  += -P assemblies
       testable        :  false
       archivable      :  true

  1900:
     - jobID           :  psw-assembly-ee
       scmUrl          :  https://github.com/pentaho/pentaho-schema-workbench-ee.git
       testable        :  false
       archivable      :  true

     - jobID           :  reporting-engine-extensions
       scmUrl          :  https://github.com/pentaho/pentaho-reporting.git
       directives      :  += -Pextensions
       root            :  engine

  2000:
     - jobID           :  reportwizard-core
       scmUrl          :  https://github.com/pentaho/pentaho-reportwizard-core.git

  2100:
     - jobID           :  platform-base
       scmUrl          :  https://github.com/pentaho/pentaho-platform.git
       directives      :  += -DskipDefault -P platform-base
       scmBranch       :  scheduler-plugin
       parallelize     :  true
       archivable      :  true

  2200:
     - jobID           :  osgi-bundles-highdeps
       scmUrl          :  https://github.com/pentaho/pentaho-osgi-bundles.git
       directives      :  += -P highdeps -DskipDefault

     - jobID           :  mql-editor
       scmUrl          :  https://github.com/pentaho/mql-editor.git

     - jobID           :  pdi-palo-plugin
       scmUrl          :  https://github.com/pentaho/pdi-palo-core.git

  2300:
     - jobID           :  pdi-osgi-bridge
       scmUrl          :  https://github.com/pentaho/pdi-osgi-bridge.git
       directives      :  += -P modules

     - jobID           :  metaverse-plugin
       scmUrl          :  https://github.com/pentaho/pentaho-metaverse.git

#     - jobID           :  layout-editor
#       scmUrl          :  https://github.com/pentaho/layout-editor.git

  2400:
     - jobID           :  big-data-mongodb-plugin
       scmUrl          :  https://github.com/pentaho/pentaho-mongodb-plugin.git

     - jobID           :  pdi-core-plugins
       scmUrl          :  https://github.com/pentaho/pentaho-kettle.git
       scmBranch       : scheduler-plugin
       directives      :  += -DskipDefault -P highdeps
       root            :  plugins
       parallelize     :  true

     - jobID           :  modeler
       scmUrl          :  https://github.com/pentaho/modeler.git

     - jobID           :  cpf-plugin
       scmUrl          :  https://github.com/webdetails/cpf.git
       scmBranch       :  scheduler-plugin

     - jobID           :  ccc-plugin
       scmUrl          :  https://github.com/webdetails/ccc.git

     - jobID           :  commons-ee
       scmUrl          :  https://github.com/pentaho/commons-ee.git

  2450:
    - jobID           :  pdi-monitoring-plugin
      scmUrl          :  https://github.com/pentaho/pdi-monitoring-plugin.git
      archivable      :  true

  2500:
     - jobID           :  camel-components
       scmUrl          :  https://github.com/pentaho/pentaho-camel-components.git

     - jobID           :  pdi-dataservice-server-plugin
       scmUrl          :  https://github.com/pentaho/pdi-dataservice-server-plugin.git

     - jobID           :  reporting-libraries-highdeps
       scmUrl          :  https://github.com/pentaho/pentaho-reporting.git
       directives      :  += -Phighdeps
       root            :  libraries

     - jobID           :  pdi-platform-plugin
       scmUrl          :  https://github.com/pentaho/pdi-platform-plugin.git
       scmBranch       :  scheduler-plugin
       testable        :  false

     - jobID           :  pdi-platform-utils-plugin
       scmUrl          :  https://github.com/pentaho/pdi-platform-utils-plugin.git

     - jobID           :  platform-plugin-jpivot
       scmUrl          :  https://github.com/pentaho/pentaho-platform-plugin-jpivot.git

     - jobID           :  cdf-plugin
       scmUrl          :  https://github.com/webdetails/cdf.git
       scmBranch       :  scheduler-plugin

  2600:
     - jobID           :  common-ui
       scmUrl          :  https://github.com/pentaho/pentaho-platform-plugin-common-ui.git
       scmBranch       :  scheduler-plugin
       versionProperty :  pentaho-scheduler-plugin-ee.version

  2700:
     - jobID           :  data-access-plugin
       scmUrl          :  https://github.com/pentaho/data-access.git
       scmBranch       :  scheduler-plugin

     - jobID           :  marketplace-plugin
       scmUrl          :  https://github.com/pentaho/marketplace.git

     - jobID           :  platform-user-console
       scmUrl          :  https://github.com/pentaho/pentaho-platform.git
       directives      :  += -DskipDefault -P platform-user-console
       scmBranch       :  scheduler-plugin
       #parallelize     :  true

     - jobID           :  big-data-plugin-highdeps
       scmUrl          :  https://github.com/pentaho/big-data-plugin.git
       directives      :  += -DskipDefault -P highdeps
       scmBranch       :  scheduler-plugin

     - jobID           :  pdi-data-refinery-plugin
       scmUrl          :  https://github.com/pentaho/pentaho-data-refinery.git

  2800:
     - jobID           :  pdi-plugins-ee
       scmUrl          :  https://github.com/pentaho/pdi-plugins-ee.git
<<<<<<< HEAD
=======
       scmBranch       :  scheduler-plugin
       #parallelize     :  true

     - jobID           :  snowflake-plugin
       scmUrl          :  https://github.com/pentaho/pdi-plugins-ee.git
       root            :  snowflake
>>>>>>> 6b58c667
       archivable      :  true
       #parallelize     :  true

     - jobID           :  cde-plugin
       scmUrl          :  https://github.com/webdetails/cde.git

     - jobID           :  cpk-plugin
       scmUrl          :  https://github.com/webdetails/cpk.git

     - jobID           :  cgg-plugin
       scmUrl          :  https://github.com/webdetails/cgg.git

  2900:
     - jobID           :  sparkl-plugin
       scmUrl          :  https://github.com/webdetails/sparkl.git

     - jobID           :  platform-reporting-plugin
       scmUrl          :  https://github.com/pentaho/pentaho-platform-plugin-reporting.git
       scmBranch       :  scheduler-plugin
       #parallelize     :  true

  2950:
    - jobID           : pentaho-scheduler-plugin
      scmUrl          : https://github.com/pentaho/pentaho-scheduler-plugin.git
      scmBranch       : scheduler-plugin

  3000:
     - jobID           :  big-data-hadoop-shims-ee
       scmUrl          :  https://github.com/pentaho/pentaho-big-data-ee.git
       directives      :  += -DskipDefault -P base,all
       archivable      :  true
       atomicScmCheckout: true

     - jobID           :  cda-plugin
       scmUrl          :  https://github.com/webdetails/cda.git
       scmBranch       :  scheduler-plugin

  3100:
     - jobID           :  jdbc-distribution-utility
       scmUrl          :  https://github.com/pentaho/jdbc-distribution-utility.git

     - jobID           :  dashboards-chart-editor-plugin
       scmUrl          :  https://github.com/pentaho/pentaho-dashboard-chart-editor.git

  3200:
     - jobID           :  platform-ee
       scmUrl          :  https://github.com/pentaho/pentaho-platform-ee.git
       scmBranch       :  scheduler-plugin
       directives      :  += -DskipDefault -P platform-ee

  3300:
     - jobID           :  geo-plugin
       scmUrl          :  https://github.com/pentaho/pentaho-platform-plugin-geo.git
       archivable      :  true

  3400:
     - jobID           :  analyzer-plugin
       scmUrl          :  https://github.com/pentaho/pentaho-analyzer.git
<<<<<<< HEAD
       dockerImage     :  jenkins-build/headless-chrome
=======
       scmBranch       :  scheduler-plugin
>>>>>>> 6b58c667
       directives      :  += -Dagilebi
       archivable      :  true

     - jobID           :  container-utils-internal
       scmUrl          :  https://github.com/pentaho/container-utils.git
       archivable      :  true

  3500:
     - jobID           :  platform-chart-plugin-ee
       scmUrl          :  https://github.com/pentaho/pentaho-ee-chart-plugin.git

     - jobID           :  analysis-plugin-ee
       scmUrl          :  https://github.com/pentaho/pentaho-analysis-ee.git
       archivable      :  true

     - jobID           :  pdi-yarn-plugin
       scmUrl          :  https://github.com/pentaho/pentaho-yarn-kettle-plugin.git

     - jobID           :  data-exploration
       scmUrl          :  https://github.com/pentaho/pentaho-det.git

     - jobID           :  big-data-plugin-features
       scmUrl          :  https://github.com/pentaho/big-data-plugin.git
       directives      :  += -DskipDefault -DfeaturesOnly
       scmBranch       :  scheduler-plugin
       root            :  assemblies

     - jobID           :  container-utils-public
       scmUrl          :  https://github.com/pentaho/container-utils.git
       root            :  dock-maker
       directives      :
                 build :  deploy -DskipTests -Drelease -Ppublic
                 test  :  test
       archivable      :  true
       versionProperty :  container-utils.version

     - jobID           :  pentaho-scheduler-plugin-ee
       scmUrl          :  https://github.com/pentaho/pentaho-scheduler-plugin-ee.git
       scmBranch       :  scheduler-plugin
       versionProperty :  pentaho-scheduler-plugin-ee.version

  3600:
     - jobID           :  data-exploration-ee
       scmUrl          :  https://github.com/pentaho/pentaho-det-ee.git

     - jobID           :  karaf-assembly
       scmUrl          :  https://github.com/pentaho/pentaho-karaf-assembly.git
       testable        :  false

     - jobID           :  dashboards-plugin
       scmUrl          :  https://github.com/pentaho/pentaho-platform-plugin-dashboards.git
       archivable      :  true

     - jobID           :  pdi-weka-plugins
       scmUrl          :  https://github.com/pentaho/pentaho-data-mining.git

  3700:
     - jobID           :  pdi-weka-plugins-ee
       scmUrl          :  https://github.com/pentaho/pentaho-data-mining-ee.git

     - jobID           :  pir-plugin
       scmUrl          :  https://github.com/pentaho/pentaho-platform-plugin-interactive-reporting.git
       scmBranch       :  scheduler-plugin
       archivable      :  true
       parallelize     :  true

     - jobID           :  pdi-scheduler-plugin
       scmUrl          :  https://github.com/pentaho/pdi-scheduler-plugin.git
       scmBranch       :  scheduler-plugin

     - jobID           :  pdi-jms-plugin
       scmUrl          :  https://github.com/pentaho/pdi-jms-plugin.git

     - jobID           :  pdi-sdk-plugins
       scmUrl          :  https://github.com/pentaho/pdi-sdk-plugins.git
       archivable      :  true

     - jobID           :  pdi-r-plugin
       scmUrl          :  https://github.com/pentaho/pentaho-r-plugin.git

     - jobID           :  pdi-sap-hana-bulk-loader-plugin
       scmUrl          :  https://github.com/pentaho/pdi-sap-hana-bulk-loader-plugin.git
       archivable      :  true

     - jobID           :  big-data-plugin-assembly
       scmUrl          :  https://github.com/pentaho/big-data-plugin.git
       directives      :  += -DskipDefault -DassemblyOnly
       scmBranch       :  scheduler-plugin
       archivable      :  true
       root            :  assemblies

  3800:
     - jobID           :  karaf-assembly-ee
       scmUrl          :  https://github.com/pentaho/pentaho-karaf-ee-assembly.git
       testable        :  false

  3900:
     - jobID           :  big-data-plugin-assembly-ee
       scmUrl          :  https://github.com/pentaho/pentaho-big-data-ee.git
       directives      :  += -DskipDefault -P assemblies
       testable        :  false
       archivable      :  true
       atomicScmCheckout: true

     - jobID           :  prd-assembly
       scmUrl          :  https://github.com/pentaho/pentaho-reporting.git
       directives      :  += -Pdesigner -Dmaven.test.failure.ignore=true
       testable        :  false
       archivable      :  true

  4000:
     - jobID           :  prd-assembly-ee
       scmUrl          :  https://github.com/pentaho/pentaho-reportdesigner-ee.git
       testable        :  false
       archivable      :  true

     - jobID           :  pdi-pur-plugin-ee
       scmUrl          :  https://github.com/pentaho/pdi-ee-plugin.git
       archivable      :  true

     - jobID           :  prd-assembly-osgi
       scmUrl          :  https://github.com/pentaho/pentaho-reporting.git
       directives      :  += -Dosgi -Pdesigner -Dmaven.test.failure.ignore=true
       root            :  assemblies/prd-ce
       archivable      :  true

  4100:
     - jobID           :  pdi-operations-mart-ee
       scmUrl          :  https://github.com/pentaho/pdi-operations-mart.git
       archivable      :  true

     - jobID           :  prd-assembly-ee-osgi
       scmUrl          :  https://github.com/pentaho/pentaho-reportdesigner-ee.git
       root            :  assemblies/prd-ee
       directives      :  += -Dosgi
       archivable      :  true
       testable        :  false

  4200:
     - jobID           :  pdi-client-assembly
       scmUrl          :  https://github.com/pentaho/pentaho-kettle.git
       scmBranch       :  scheduler-plugin
       directives      :  += -DskipDefault -P assemblies
       testable        :  false
       archivable      :  true

  4300:
     - jobID           :  pdi-client-assembly-ee
       scmUrl          :  https://github.com/pentaho/pdi-assemblies-ee.git
       scmBranch       :  scheduler-plugin
       testable        :  false
       archivable      :  true

     - jobID           :  pdi-client-assembly-osgi
       scmUrl          :  https://github.com/pentaho/pentaho-kettle.git
       scmBranch       :  scheduler-plugin
       directives      :  += -Dosgi -DskipDefault -P assemblies
       testable        :  false
       archivable      :  true

     - jobID           :  metadata-editor
       scmUrl          :  https://github.com/pentaho/pentaho-metadata-editor.git
       testable        :  false
       archivable      :  true
       versionProperty :  pentaho-metadata.version

  4400:
     - jobID           :  metadata-editor-osgi
       scmUrl          :  https://github.com/pentaho/pentaho-metadata-editor.git
       directives      :  += -Dosgi
       archivable      :  true
       versionProperty :  pentaho-metadata.version

     - jobID           :  platform-server-assembly
       scmUrl          :  https://github.com/pentaho/pentaho-platform.git
       directives      :  += -DskipDefault -P platform-assemble
       scmBranch       :  scheduler-plugin
       testable        :  false
       archivable      :  true

     - jobID           :  pad
       scmUrl          :  https://github.com/pentaho/pentaho-aggdesigner.git
       # Disabled testing on this project due to foodmart db offline and connection problems
       testable         : false
       archivable      :  true

     - jobID           :  pdi-client-assembly-ee-osgi
       scmUrl          :  https://github.com/pentaho/pdi-assemblies-ee.git
       directives      :  += -Dosgi
       scmBranch       :  scheduler-plugin
       testable        :  false
       archivable      :  true

  4500:
     - jobID           :  platform-server-assembly-ee
       scmUrl          :  https://github.com/pentaho/pentaho-platform-ee.git
       scmBranch       :  scheduler-plugin
       directives      :  += -DskipDefault -P platform-ee-assemble
       testable        :  false
       archivable      :  true
       versionProperty :  pentaho-scheduler-plugin-ee.version

     - jobID           :  metadata-editor-ee
       scmUrl          :  https://github.com/pentaho/pentaho-metadata-editor-ee.git
       testable        :  false
       archivable      :  true

     - jobID           :  pad-assembly-ee
       scmUrl          :  https://github.com/pentaho/pentaho-aggdesigner-ee.git
       testable        :  false
       archivable      :  true

     - jobID           :  platform-sdk
       scmUrl          :  https://github.com/pentaho/pentaho-sdk.git
       archivable      :  true

     - jobID           :  metadata-editor-osgi
       scmUrl          :  https://github.com/pentaho/pentaho-metadata-editor.git
       directives      :  += -Dosgi
       archivable      :  true

  4600:
     - jobID           :  metadata-editor-ee-osgi
       scmUrl          :  https://github.com/pentaho/pentaho-metadata-editor-ee.git
       directives      :  += -Dosgi
       archivable      :  true

  4700:
     - jobID           :  installers
       scmUrl          :  https://github.com/pentaho/pentaho-installer.git
       dockerImage     :  jenkins-build/bitrock-installbuilder-8
       archivable      :  true
       testable        :  false
       parallelize     :  true

     - jobID           :  installer-tool
       scmUrl          :  https://github.com/pentaho/pentaho-installer.git
       dockerImage     :  jenkins-build/installanywhere-installbuilder
       root            :  installer-tool<|MERGE_RESOLUTION|>--- conflicted
+++ resolved
@@ -12,12 +12,11 @@
   # we are running in containers, let the maven process have most of the memory available
   MAVEN_OPTS: -Xmx4g -XX:MaxRAMPercentage=90.0
 
-  MAVEN_PUBLIC_SNAPSHOT_REPO_URL : https://repo.orl.eng.hitachivantara.com/artifactory/pntprv-mvn-scheduler-snapshot-orl/
-  MAVEN_PRIVATE_SNAPSHOT_REPO_URL: https://repo.orl.eng.hitachivantara.com/artifactory/pntprv-mvn-scheduler-snapshot-orl/
-  MAVEN_RESOLVE_REPO_URL         : https://repo.orl.eng.hitachivantara.com/artifactory/pntprv-scheduler/
-
-  DOCKER_PUBLIC_PUSH_REPO        : pntpub-docker-scheduler-dev-orl.repo.orl.eng.hitachivantara.com/
-  DOCKER_PRIVATE_PUSH_REPO       : pntprv-docker-scheduler-dev-orl.repo.orl.eng.hitachivantara.com/
+  MAVEN_PUBLIC_SNAPSHOT_REPO_URL : https://repo.orl.eng.hitachivantara.com/artifactory/pntpub-mvn-snapshot-orl/
+  MAVEN_PRIVATE_SNAPSHOT_REPO_URL: https://repo.orl.eng.hitachivantara.com/artifactory/pntprv-mvn-snapshot-orl/
+
+  DOCKER_PUBLIC_PUSH_REPO        : pntpub-docker-dev-orl.repo.orl.eng.hitachivantara.com/
+  DOCKER_PRIVATE_PUSH_REPO       : pntprv-docker-dev-orl.repo.orl.eng.hitachivantara.com/
 
   HELM_REPOSITORY_URL            : https://repo.orl.eng.hitachivantara.com/artifactory/lumadadataintegration-helm-dev-orl
 
@@ -99,7 +98,6 @@
 
      - jobID           :  gwt-widgets
        scmUrl          :  https://github.com/pentaho/pentaho-commons-gwt-modules.git
-       scmBranch       :  scheduler-plugin
 
      - jobID           :  connections
        scmUrl          :  https://github.com/pentaho/pentaho-connections.git
@@ -137,13 +135,11 @@
 
      - jobID           :  platform-api
        scmUrl          :  https://github.com/pentaho/pentaho-platform.git
-       scmBranch       :  scheduler-plugin
        directives      :  += -DskipDefault -P platform-api
 
   1100:
      - jobID           :  pdi-engine-core
        scmUrl          :  https://github.com/pentaho/pentaho-kettle.git
-       scmBranch       : scheduler-plugin
        directives      :  += -DskipDefault -P base,plugins,lowdeps
 
   1200:
@@ -153,17 +149,10 @@
      - jobID           :  license-ee-api
        scmUrl          :  https://github.com/pentaho/pentaho-ee-license.git
        directives      :  += -Dmaven.test.failure.ignore=true -pl .,pentaho-license-validator-api,pentaho-license-validator
-<<<<<<< HEAD
 
   1250:
      - jobID           :  revenera-validator
        scmUrl          :  https://github.com/pentaho/pentaho-license-validator-revenera.git
-=======
-  
-  1250:
-     - jobID           :  revenera-validator
-       scmUrl          :  https://github.com/pentaho/pentaho-license-validator-revenera.git       
->>>>>>> 6b58c667
 
   1300:
      - jobID           :  database-gwt
@@ -197,7 +186,6 @@
      - jobID           :  big-data-plugin-lowdeps
        scmUrl          :  https://github.com/pentaho/big-data-plugin.git
        directives      :  += -DskipDefault -P lowdeps
-       scmBranch       :  scheduler-plugin
 
   1410:
      - jobID           :  big-data-hadoop-shims-common
@@ -253,7 +241,6 @@
      - jobID           :  platform-base
        scmUrl          :  https://github.com/pentaho/pentaho-platform.git
        directives      :  += -DskipDefault -P platform-base
-       scmBranch       :  scheduler-plugin
        parallelize     :  true
        archivable      :  true
 
@@ -285,7 +272,6 @@
 
      - jobID           :  pdi-core-plugins
        scmUrl          :  https://github.com/pentaho/pentaho-kettle.git
-       scmBranch       : scheduler-plugin
        directives      :  += -DskipDefault -P highdeps
        root            :  plugins
        parallelize     :  true
@@ -295,7 +281,6 @@
 
      - jobID           :  cpf-plugin
        scmUrl          :  https://github.com/webdetails/cpf.git
-       scmBranch       :  scheduler-plugin
 
      - jobID           :  ccc-plugin
        scmUrl          :  https://github.com/webdetails/ccc.git
@@ -322,7 +307,6 @@
 
      - jobID           :  pdi-platform-plugin
        scmUrl          :  https://github.com/pentaho/pdi-platform-plugin.git
-       scmBranch       :  scheduler-plugin
        testable        :  false
 
      - jobID           :  pdi-platform-utils-plugin
@@ -333,18 +317,14 @@
 
      - jobID           :  cdf-plugin
        scmUrl          :  https://github.com/webdetails/cdf.git
-       scmBranch       :  scheduler-plugin
 
   2600:
      - jobID           :  common-ui
        scmUrl          :  https://github.com/pentaho/pentaho-platform-plugin-common-ui.git
-       scmBranch       :  scheduler-plugin
-       versionProperty :  pentaho-scheduler-plugin-ee.version
 
   2700:
      - jobID           :  data-access-plugin
        scmUrl          :  https://github.com/pentaho/data-access.git
-       scmBranch       :  scheduler-plugin
 
      - jobID           :  marketplace-plugin
        scmUrl          :  https://github.com/pentaho/marketplace.git
@@ -352,13 +332,11 @@
      - jobID           :  platform-user-console
        scmUrl          :  https://github.com/pentaho/pentaho-platform.git
        directives      :  += -DskipDefault -P platform-user-console
-       scmBranch       :  scheduler-plugin
        #parallelize     :  true
 
      - jobID           :  big-data-plugin-highdeps
        scmUrl          :  https://github.com/pentaho/big-data-plugin.git
        directives      :  += -DskipDefault -P highdeps
-       scmBranch       :  scheduler-plugin
 
      - jobID           :  pdi-data-refinery-plugin
        scmUrl          :  https://github.com/pentaho/pentaho-data-refinery.git
@@ -366,15 +344,6 @@
   2800:
      - jobID           :  pdi-plugins-ee
        scmUrl          :  https://github.com/pentaho/pdi-plugins-ee.git
-<<<<<<< HEAD
-=======
-       scmBranch       :  scheduler-plugin
-       #parallelize     :  true
-
-     - jobID           :  snowflake-plugin
-       scmUrl          :  https://github.com/pentaho/pdi-plugins-ee.git
-       root            :  snowflake
->>>>>>> 6b58c667
        archivable      :  true
        #parallelize     :  true
 
@@ -393,13 +362,11 @@
 
      - jobID           :  platform-reporting-plugin
        scmUrl          :  https://github.com/pentaho/pentaho-platform-plugin-reporting.git
-       scmBranch       :  scheduler-plugin
        #parallelize     :  true
 
   2950:
     - jobID           : pentaho-scheduler-plugin
       scmUrl          : https://github.com/pentaho/pentaho-scheduler-plugin.git
-      scmBranch       : scheduler-plugin
 
   3000:
      - jobID           :  big-data-hadoop-shims-ee
@@ -410,7 +377,6 @@
 
      - jobID           :  cda-plugin
        scmUrl          :  https://github.com/webdetails/cda.git
-       scmBranch       :  scheduler-plugin
 
   3100:
      - jobID           :  jdbc-distribution-utility
@@ -422,7 +388,6 @@
   3200:
      - jobID           :  platform-ee
        scmUrl          :  https://github.com/pentaho/pentaho-platform-ee.git
-       scmBranch       :  scheduler-plugin
        directives      :  += -DskipDefault -P platform-ee
 
   3300:
@@ -433,11 +398,7 @@
   3400:
      - jobID           :  analyzer-plugin
        scmUrl          :  https://github.com/pentaho/pentaho-analyzer.git
-<<<<<<< HEAD
        dockerImage     :  jenkins-build/headless-chrome
-=======
-       scmBranch       :  scheduler-plugin
->>>>>>> 6b58c667
        directives      :  += -Dagilebi
        archivable      :  true
 
@@ -462,7 +423,6 @@
      - jobID           :  big-data-plugin-features
        scmUrl          :  https://github.com/pentaho/big-data-plugin.git
        directives      :  += -DskipDefault -DfeaturesOnly
-       scmBranch       :  scheduler-plugin
        root            :  assemblies
 
      - jobID           :  container-utils-public
@@ -474,10 +434,9 @@
        archivable      :  true
        versionProperty :  container-utils.version
 
-     - jobID           :  pentaho-scheduler-plugin-ee
-       scmUrl          :  https://github.com/pentaho/pentaho-scheduler-plugin-ee.git
-       scmBranch       :  scheduler-plugin
-       versionProperty :  pentaho-scheduler-plugin-ee.version
+     #- jobID           :  pentaho-scheduler-plugin-ee
+     #  scmUrl          :  https://github.com/pentaho/pentaho-scheduler-plugin-ee.git
+     #  versionProperty :  pentaho-scheduler-plugin-ee.version
 
   3600:
      - jobID           :  data-exploration-ee
@@ -500,13 +459,11 @@
 
      - jobID           :  pir-plugin
        scmUrl          :  https://github.com/pentaho/pentaho-platform-plugin-interactive-reporting.git
-       scmBranch       :  scheduler-plugin
        archivable      :  true
        parallelize     :  true
 
      - jobID           :  pdi-scheduler-plugin
        scmUrl          :  https://github.com/pentaho/pdi-scheduler-plugin.git
-       scmBranch       :  scheduler-plugin
 
      - jobID           :  pdi-jms-plugin
        scmUrl          :  https://github.com/pentaho/pdi-jms-plugin.git
@@ -525,7 +482,6 @@
      - jobID           :  big-data-plugin-assembly
        scmUrl          :  https://github.com/pentaho/big-data-plugin.git
        directives      :  += -DskipDefault -DassemblyOnly
-       scmBranch       :  scheduler-plugin
        archivable      :  true
        root            :  assemblies
 
@@ -579,7 +535,6 @@
   4200:
      - jobID           :  pdi-client-assembly
        scmUrl          :  https://github.com/pentaho/pentaho-kettle.git
-       scmBranch       :  scheduler-plugin
        directives      :  += -DskipDefault -P assemblies
        testable        :  false
        archivable      :  true
@@ -587,13 +542,11 @@
   4300:
      - jobID           :  pdi-client-assembly-ee
        scmUrl          :  https://github.com/pentaho/pdi-assemblies-ee.git
-       scmBranch       :  scheduler-plugin
        testable        :  false
        archivable      :  true
 
      - jobID           :  pdi-client-assembly-osgi
        scmUrl          :  https://github.com/pentaho/pentaho-kettle.git
-       scmBranch       :  scheduler-plugin
        directives      :  += -Dosgi -DskipDefault -P assemblies
        testable        :  false
        archivable      :  true
@@ -614,7 +567,6 @@
      - jobID           :  platform-server-assembly
        scmUrl          :  https://github.com/pentaho/pentaho-platform.git
        directives      :  += -DskipDefault -P platform-assemble
-       scmBranch       :  scheduler-plugin
        testable        :  false
        archivable      :  true
 
@@ -627,18 +579,15 @@
      - jobID           :  pdi-client-assembly-ee-osgi
        scmUrl          :  https://github.com/pentaho/pdi-assemblies-ee.git
        directives      :  += -Dosgi
-       scmBranch       :  scheduler-plugin
        testable        :  false
        archivable      :  true
 
   4500:
      - jobID           :  platform-server-assembly-ee
        scmUrl          :  https://github.com/pentaho/pentaho-platform-ee.git
-       scmBranch       :  scheduler-plugin
        directives      :  += -DskipDefault -P platform-ee-assemble
        testable        :  false
        archivable      :  true
-       versionProperty :  pentaho-scheduler-plugin-ee.version
 
      - jobID           :  metadata-editor-ee
        scmUrl          :  https://github.com/pentaho/pentaho-metadata-editor-ee.git
@@ -656,13 +605,13 @@
 
      - jobID           :  metadata-editor-osgi
        scmUrl          :  https://github.com/pentaho/pentaho-metadata-editor.git
-       directives      :  += -Dosgi
+       directives      :  += -Dosgi 
        archivable      :  true
 
   4600:
      - jobID           :  metadata-editor-ee-osgi
        scmUrl          :  https://github.com/pentaho/pentaho-metadata-editor-ee.git
-       directives      :  += -Dosgi
+       directives      :  += -Dosgi 
        archivable      :  true
 
   4700:
