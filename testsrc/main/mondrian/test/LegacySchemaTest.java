--- conflicted
+++ resolved
@@ -11,12 +11,9 @@
 
 import mondrian.olap.*;
 
-<<<<<<< HEAD
-=======
 import mondrian.olap.Cube;
 import mondrian.olap.Dimension;
 import mondrian.olap.Hierarchy;
->>>>>>> 41c668db
 import mondrian.olap.Member;
 
 import junit.framework.Assert;
@@ -24,10 +21,7 @@
 import org.olap4j.metadata.*;
 
 import java.sql.SQLException;
-<<<<<<< HEAD
-=======
 import java.util.List;
->>>>>>> 41c668db
 
 /**
  * Unit tests on the legacy (mondrian version 3) schema.
@@ -1169,8 +1163,6 @@
             throwable,
             "Expression must belong to one and only one relation (at line 177, column 8)");
     }
-<<<<<<< HEAD
-=======
 
     public void testCubesVisibility() throws Exception {
         for (Boolean testValue : new Boolean[] {true, false}) {
@@ -1505,7 +1497,6 @@
             "select {[Big numbers].members} on 0 from [Sales]",
             "In Schema: In Cube: In Dimension: In Hierarchy: In Level: Value 'char' of attribute 'internalType' has illegal value 'char'.  Legal values: {int, long, Object, String}");
     }
->>>>>>> 41c668db
 }
 
 // End LegacySchemaTest.java