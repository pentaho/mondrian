--- conflicted
+++ resolved
@@ -506,7 +506,7 @@
    */
   public ResultSet getWrappedResultSet() {
     return (ResultSet) Proxy.newProxyInstance(
-      null,
+      ResultSet.class.getClassLoader(),
       new Class<?>[] { ResultSet.class },
       new MyDelegatingInvocationHandler( this ) );
   }
@@ -586,16 +586,8 @@
      *
      * @param sqlStatement SQL statement
      */
-<<<<<<< HEAD
-    public ResultSet getWrappedResultSet() {
-        return (ResultSet) Proxy.newProxyInstance(
-            ResultSet.class.getClassLoader(),
-            new Class<?>[] {ResultSet.class},
-            new MyDelegatingInvocationHandler(this));
-=======
     MyDelegatingInvocationHandler( SqlStatement sqlStatement ) {
       this.sqlStatement = sqlStatement;
->>>>>>> 9a475355
     }
 
     @Override
