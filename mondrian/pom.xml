<?xml version="1.0"?>
<project xsi:schemaLocation="http://maven.apache.org/POM/4.0.0 http://maven.apache.org/xsd/maven-4.0.0.xsd" xmlns="http://maven.apache.org/POM/4.0.0"
    xmlns:xsi="http://www.w3.org/2001/XMLSchema-instance">
  <modelVersion>4.0.0</modelVersion>
  <parent>
    <groupId>pentaho</groupId>
    <artifactId>pentaho-mondrian-parent-pom</artifactId>
    <version>9.3.0.0-SNAPSHOT</version>
  </parent>
  <artifactId>mondrian</artifactId>
  <version>9.3.0.0-SNAPSHOT</version>
  <name>Pentaho Community Edition Project: ${project.artifactId}</name>
  <description>Mondrian OLAP Engine</description>
  <url>http://mondrian.pentaho.com</url>
  <properties>
    <project.version.minor>000</project.version.minor>
    <driver.version>${project.version}</driver.version>
    <project.version.major>8</project.version.major>
    <schema.version>3</schema.version>
    <driver.name>Mondrian olap4j driver</driver.name>
    <driver.version.minor>${project.version.minor}</driver.version.minor>
    <vendor>Pentaho</vendor>
    <guava.version>17.0</guava.version>
    <driver.version.major>${project.version.major}</driver.version.major>
    <maven-failsafe-plugin.argLine>-Duser.language=en -Duser.country=US</maven-failsafe-plugin.argLine>
  </properties>
  <dependencies>
    <dependency>
      <groupId>xml-apis</groupId>
      <artifactId>xml-apis</artifactId>
    </dependency>
    <dependency>
      <groupId>commons-collections</groupId>
      <artifactId>commons-collections</artifactId>
      <version>${commons-collections.version}</version>
    </dependency>
    <dependency>
      <groupId>commons-dbcp</groupId>
      <artifactId>commons-dbcp</artifactId>
      <version>${commons-dbcp.version}</version>
    </dependency>
    <dependency>
      <groupId>commons-lang</groupId>
      <artifactId>commons-lang</artifactId>
      <version>${commons-lang.version}</version>
    </dependency>
    <dependency>
      <groupId>commons-io</groupId>
      <artifactId>commons-io</artifactId>
      <version>${commons-io.version}</version>
    </dependency>
    <dependency>
      <groupId>commons-logging</groupId>
      <artifactId>commons-logging</artifactId>
    </dependency>
    <dependency>
      <groupId>com.google.guava</groupId>
      <artifactId>guava</artifactId>
      <version>${guava.version}</version>
    </dependency>
    <dependency>
      <groupId>log4j</groupId>
      <artifactId>log4j</artifactId>
      <scope>compile</scope>
    </dependency>
    <dependency>
      <groupId>commons-math</groupId>
      <artifactId>commons-math</artifactId>
      <version>${commons-math.version}</version>
    </dependency>
    <dependency>
      <groupId>commons-pool</groupId>
      <artifactId>commons-pool</artifactId>
      <version>${commons-pool.version}</version>
    </dependency>
    <dependency>
      <groupId>org.apache.commons</groupId>
      <artifactId>commons-vfs2</artifactId>
    </dependency>
    <dependency>
      <groupId>org.dom4j</groupId>
      <artifactId>dom4j</artifactId>
    </dependency>
    <dependency>
      <groupId>javax.validation</groupId>
      <artifactId>validation-api</artifactId>
      <version>${validation-api.version}</version>
    </dependency>
    <dependency>
      <groupId>eigenbase</groupId>
      <artifactId>eigenbase-xom</artifactId>
      <version>${eigenbase-xom.version}</version>
    </dependency>
    <dependency>
      <groupId>eigenbase</groupId>
      <artifactId>eigenbase-properties</artifactId>
      <version>${eigenbase-properties.version}</version>
    </dependency>
    <dependency>
      <groupId>eigenbase</groupId>
      <artifactId>eigenbase-resgen</artifactId>
      <version>${eigenbase-resgen.version}</version>
    </dependency>
    <dependency>
      <groupId>org.olap4j</groupId>
      <artifactId>olap4j</artifactId>
      <version>${olap4j.version}</version>
    </dependency>
    <dependency>
      <groupId>org.olap4j</groupId>
      <artifactId>olap4j-xmla</artifactId>
      <version>${olap4j-xmla.version}</version>
    </dependency>
    <dependency>
      <groupId>org.olap4j</groupId>
      <artifactId>olap4j-tck</artifactId>
      <version>${olap4j-tck.version}</version>
      <scope>test</scope>
    </dependency>
    <dependency>
      <groupId>xerces</groupId>
      <artifactId>xercesImpl</artifactId>
    </dependency>
    <dependency>
      <groupId>javax.servlet</groupId>
      <artifactId>servlet-api</artifactId>
      <version>${servlet-api.version}</version>
    </dependency>
    <dependency>
      <groupId>javax.servlet</groupId>
      <artifactId>jsp-api</artifactId>
      <version>${jsp-api.version}</version>
    </dependency>
    <dependency>
      <groupId>junit</groupId>
      <artifactId>junit</artifactId>
      <version>${junit.version}</version>
      <scope>test</scope>
    </dependency>
    <dependency>
      <groupId>xmlunit</groupId>
      <artifactId>xmlunit</artifactId>
      <version>${xmlunit.version}</version>
      <scope>test</scope>
    </dependency>
    <dependency>
      <groupId>org.mockito</groupId>
      <artifactId>mockito-all</artifactId>
      <version>${mockito-all.version}</version>
      <scope>test</scope>
    </dependency>
    <dependency>
      <groupId>javacup</groupId>
      <artifactId>javacup</artifactId>
      <version>10k</version>
    </dependency>
    <dependency>
      <groupId>net.java.dev.javacc</groupId>
      <artifactId>javacc</artifactId>
      <version>5.0</version>
    </dependency>
    <dependency>
      <groupId>mysql</groupId>
      <artifactId>mysql-connector-java</artifactId>
      <version>${mysql-connector-java.version}</version>
      <scope>test</scope>
    </dependency>
  </dependencies>
  <build>
    <plugins>
      <plugin>
        <artifactId>maven-clean-plugin</artifactId>
        <configuration>
          <filesets>
            <fileset>
              <directory>src/generated</directory>
            </fileset>
          </filesets>
        </configuration>
      </plugin>
      <plugin>
        <artifactId>maven-antrun-plugin</artifactId>
        <executions>
          <execution>
            <phase>generate-sources</phase>
            <goals>
              <goal>run</goal>
            </goals>
            <configuration>
              <target>
                <property name="classpath" refid="maven.compile.classpath" />
                <property name="java.dir" value="${project.build.sourceDirectory}" />
                <property name="relative.java.dir" value="src/main/java" />
                <property name="relative.resources.dir" value="src/main/resources" />
                <property name="generated.java.dir" value="${project.basedir}/src/generated/java" />
                <property name="generated.resources.dir" value="${project.basedir}/src/generated/resources" />
                <property name="relative.generated.java.dir" value="src/generated/java" />
                <property name="classes.dir" value="${project.build.outputDirectory}" />
                <property name="build.compiler" value="extJavac"/>
                <mkdir dir="${project.build.outputDirectory}" />
                <mkdir dir="${generated.java.dir}/mondrian/olap" />
                <mkdir dir="${generated.java.dir}/mondrian/rolap/aggmatcher" />
                <mkdir dir="${generated.java.dir}/mondrian/xmla" />
                <mkdir dir="${generated.java.dir}/mondrian/parser" />
                <ant target="def" />
                <ant target="generate.properties" />
                <ant target="generate.resources" />
                <ant target="parser" />
                <ant target="version" />
              </target>
            </configuration>
          </execution>
        </executions>
      </plugin>
      <plugin>
        <groupId>org.codehaus.mojo</groupId>
        <artifactId>build-helper-maven-plugin</artifactId>
        <executions>
          <execution>
            <id>add-source</id>
            <phase>generate-sources</phase>
            <goals>
              <goal>add-source</goal>
            </goals>
            <configuration>
              <sources>
                <source>src/generated/java</source>
              </sources>
            </configuration>
          </execution>
          <execution>
            <id>add-resource</id>
            <phase>generate-resources</phase>
            <goals>
              <goal>add-resource</goal>
            </goals>
            <configuration>
              <resources>
                <resource>
                  <directory>${project.basedir}/src/generated/resources</directory>
                </resource>
                <resource>
                  <directory>${project.basedir}</directory>
                  <includes>
                    <include>README.txt</include>
                  </includes>
                </resource>
                <resource>
                  <directory>${project.basedir}/..</directory>
                  <includes>
                    <include>LICENSE.html</include>
                  </includes>
                </resource>
              </resources>
            </configuration>
          </execution>
        </executions>
      </plugin>
      <plugin>
        <groupId>org.codehaus.mojo</groupId>
        <artifactId>xml-maven-plugin</artifactId>
        <version>1.0.1</version>
        <executions>
          <execution>
            <phase>site</phase>
            <goals>
              <goal>transform</goal>
            </goals>
          </execution>
        </executions>
        <configuration>
          <transformationSets>
            <transformationSet>
              <dir>${project.build.sourceDirectory}/mondrian/olap</dir>
              <includes>Mondrian.xml</includes>
              <stylesheet>src/site/xsl/Meta.xsl</stylesheet>
              <outputDir>${project.build.directory}/site/doc</outputDir>
              <fileMappers>
                <fileMapper implementation="org.codehaus.plexus.components.io.filemappers.RegExpFileMapper">
                  <pattern>Mondrian.xml</pattern>
                  <replacement>xml_schema.html</replacement>
                </fileMapper>
              </fileMappers>
            </transformationSet>
          </transformationSets>
        </configuration>
      </plugin>
      <plugin>
        <artifactId>maven-failsafe-plugin</artifactId>
        <executions>
          <execution>
            <id>integration-test</id>
            <goals>
              <goal>integration-test</goal>
            </goals>
          </execution>
        </executions>

        <configuration>
          <includes>
            <include>Main.java</include>
          </includes>
          <systemPropertyVariables>
            <mondrian.foodmart.jdbcURL>${mondrian.foodmart.jdbcURL}</mondrian.foodmart.jdbcURL>
            <mondrian.foodmart.jdbcUser>${mondrian.foodmart.jdbcUser}</mondrian.foodmart.jdbcUser>
            <mondrian.foodmart.jdbcPassword>${mondrian.foodmart.jdbcPassword}</mondrian.foodmart.jdbcPassword>
          </systemPropertyVariables>
        </configuration>
      </plugin>
    </plugins>
  </build>
  <profiles>
    <profile>
      <id>load-mondrian-properties</id>
      <activation>
        <file>
          <exists>mondrian.properties</exists>
        </file>
      </activation>
      <build>
        <plugins>
          <plugin>
            <groupId>org.codehaus.mojo</groupId>
            <artifactId>properties-maven-plugin</artifactId>
            <version>1.0.0</version>
            <executions>
              <execution>
                <phase>initialize</phase>
                <goals>
                  <goal>read-project-properties</goal>
                </goals>
                <configuration>
                  <files>
                    <file>mondrian.properties</file>
                  </files>
                </configuration>
              </execution>
            </executions>
          </plugin>
        </plugins>
      </build>
    </profile>
    <profile>
      <id>embedded-mysql</id>
      <activation>
        <property>
          <name>runITs</name>
        </property>
        <file>
          <missing>mondrian.properties</missing>
        </file>
      </activation>
      <build>
        <plugins>
          <plugin>
            <groupId>io.fabric8</groupId>
            <artifactId>docker-maven-plugin</artifactId>
            <version>0.26.0</version>
            <executions>
              <execution>
                <id>start</id>
                <phase>pre-integration-test</phase>
                <goals>
<<<<<<< HEAD
=======
                  <goal>stop</goal>
>>>>>>> 5656f631
                  <goal>start</goal>
                </goals>
              </execution>
              <execution>
                <id>stop</id>
                <phase>post-integration-test</phase>
                <goals>
                  <goal>stop</goal>
                  <goal>remove</goal>
                </goals>
              </execution>
            </executions>
            <configuration>
              <images>
                <image>
                  <name>mysql:8.0.27</name>
                  <run>
                    <!-- prevents spam of mbind: Operation not permitted log messages -->
                    <capAdd>SYS_NICE</capAdd>
                    <env>
                      <MYSQL_ROOT_PASSWORD>${mondrian.foodmart.jdbcPassword}</MYSQL_ROOT_PASSWORD>
                      <MYSQL_DATABASE>foodmart</MYSQL_DATABASE>
                      <MYSQL_USER>${mondrian.foodmart.jdbcUser}</MYSQL_USER>
                      <MYSQL_PASSWORD>${mondrian.foodmart.jdbcPassword}</MYSQL_PASSWORD>
                    </env>
                    <!-- dramatic performance improvement on docker -->
                    <cmd>mysqld --disable-log-bin</cmd>
                    <ports>
                      <port>3306:3306</port>
                    </ports>
                    <wait>
                      <log>.*ready for connections.*port: 3306.*</log>
                      <time>150000</time>
                      <tcp><ports><port>3306</port></ports></tcp>
                    </wait>
                    <log><color>yellow</color></log>
                  </run>
                </image>
              </images>
            </configuration>
          </plugin>
          <plugin>
            <groupId>org.codehaus.mojo</groupId>
            <artifactId>build-helper-maven-plugin</artifactId>
            <executions>
              <execution>
                <phase>process-test-sources</phase>
                <goals>
                  <goal>reserve-network-port</goal>
                </goals>
                <configuration>
                  <portNames>
                    <portName>mysql.port</portName>
                  </portNames>
                </configuration>
              </execution>
            </executions>
          </plugin>
          <plugin>
            <groupId>org.codehaus.mojo</groupId>
            <artifactId>sql-maven-plugin</artifactId>
            <version>${dependency.sql-maven-plugin.version}</version>
            <executions>
              <execution>
                <id>create-foodmart</id>
                <phase>pre-integration-test</phase>
                <goals>
                  <goal>execute</goal>
                </goals>
                <configuration>
                  <url>${mysql.url.default}</url>
                  <autocommit>true</autocommit>
                  <orderFile>ascending</orderFile>
                  <fileset>
                    <basedir>${project.basedir}/src/it/resources/sql/</basedir>
                    <includes>
                      <include>create-foodmart.sql</include>
                    </includes>
                  </fileset>
                  <onError>continue</onError>
                </configuration>
              </execution>
              <execution>
                <id>create-steelwheels</id>
                <phase>pre-integration-test</phase>
                <goals>
                  <goal>execute</goal>
                </goals>
                <configuration>
                  <url>${mysql.url.default}</url>
                  <autocommit>true</autocommit>
                  <orderFile>ascending</orderFile>
                  <fileset>
                    <basedir>${project.basedir}/src/it/resources/mondrian/test/loader/</basedir>
                    <includes>
                      <include>SteelWheels.mysql.sql</include>
                    </includes>
                  </fileset>
                  <onError>continue</onError>
                </configuration>
              </execution>
            </executions>
            <dependencies>
              <dependency>
                <groupId>mysql</groupId>
                <artifactId>mysql-connector-java</artifactId>
                <version>${mysql-connector-java.version}</version>
              </dependency>
            </dependencies>
            <configuration>
              <driver>${mysql.driver}</driver>
              <url>${mondrian.foodmart.jdbcURL}</url>
              <username>${root.foodmart.jdbcUser}</username>
              <password>${mondrian.foodmart.jdbcPassword}</password>
            </configuration>
          </plugin>
        </plugins>
      </build>
      <properties>
        <mondrian.foodmart.jdbcPassword>password</mondrian.foodmart.jdbcPassword>
        <root.foodmart.jdbcUser>root</root.foodmart.jdbcUser>
        <mondrian.foodmart.jdbcUser>mondrian</mondrian.foodmart.jdbcUser>
        <mondrian.jdbcDrivers>${mysql.driver}</mondrian.jdbcDrivers>
        <mysql.driver>com.mysql.cj.jdbc.Driver</mysql.driver>
        <mondrian.foodmart.jdbcURL>jdbc:mysql://127.0.0.1:3306/foodmart</mondrian.foodmart.jdbcURL>
        <dependency.sql-maven-plugin.version>1.5</dependency.sql-maven-plugin.version>
        <mysql.url.default>jdbc:mysql://127.0.0.1:3306/mysql</mysql.url.default>
      </properties>
    </profile>
    <profile>
      <id>load-foodmart</id>
      <activation>
        <property>
          <name>runITs</name>
        </property>
        <file>
          <missing>mondrian.properties</missing>
        </file>
      </activation>
      <build>
        <plugins>
          <plugin>
            <groupId>org.codehaus.mojo</groupId>
            <artifactId>exec-maven-plugin</artifactId>
            <version>1.5.0</version>
            <executions>
              <execution>
                <phase>pre-integration-test</phase>
                <goals>
                  <goal>java</goal>
                </goals>
                <configuration>
                  <includeProjectDependencies>true</includeProjectDependencies>
                  <includePluginDependencies>true</includePluginDependencies>
                  <mainClass>mondrian.test.loader.MondrianFoodMartLoader</mainClass>
                  <arguments>
                    <argument>-verbose</argument>
                    <argument>-tables</argument>
                    <argument>-data</argument>
                    <argument>-indexes</argument>
                    <argument>-outputJdbcURL=${mondrian.foodmart.jdbcURL}</argument>
                    <argument>-outputJdbcUser=${mondrian.foodmart.jdbcUser}</argument>
                    <argument>-outputJdbcPassword=${mondrian.foodmart.jdbcPassword}</argument>
                    <argument>-outputJdbcBatchSize=50</argument>
                    <argument>-jdbcDrivers=${mondrian.jdbcDrivers}</argument>
                  </arguments>
                  <classpathScope>test</classpathScope>
                  <additionalClasspathElements>
                    <additionalClasspathElement>${project.build.directory}/it-classes</additionalClasspathElement>
                  </additionalClasspathElements>
                  <cleanupDaemonThreads>false</cleanupDaemonThreads>
                </configuration>
              </execution>
            </executions>
          </plugin>
        </plugins>
      </build>
    </profile>
    <profile>
      <id>cmdrunner</id>
      <build>
        <defaultGoal>verify</defaultGoal>
        <plugins>
          <plugin>
            <groupId>org.codehaus.mojo</groupId>
            <artifactId>exec-maven-plugin</artifactId>
            <executions>
              <execution>
                <phase>integration-test</phase>
                <goals>
                  <goal>java</goal>
                </goals>
                <configuration>
                  <mainClass>mondrian.tui.CmdRunner</mainClass>
                  <systemProperties>
                    <systemProperty>
                      <key>mondrian.foodmart.jdbcURL</key>
                      <value>${mondrian.foodmart.jdbcURL}</value>
                    </systemProperty>
                    <systemProperty>
                      <key>mondrian.foodmart.jdbcUser</key>
                      <value>${mondrian.foodmart.jdbcUser}</value>
                    </systemProperty>
                    <systemProperty>
                      <key>mondrian.foodmart.jdbcPassword</key>
                      <value>${mondrian.foodmart.jdbcPassword}</value>
                    </systemProperty>
                    <systemProperty>
                      <key>mondrian.catalogURL</key>
                      <value>${mondrian.catalogURL}</value>
                    </systemProperty>
                  </systemProperties>
                  <classpathScope>test</classpathScope>
                  <additionalClasspathElements>
                    <additionalClasspathElement>${project.build.directory}/it-classes</additionalClasspathElement>
                  </additionalClasspathElements>
                </configuration>
              </execution>
            </executions>
          </plugin>
          <plugin>
            <artifactId>maven-surefire-plugin</artifactId>
            <version>${maven-surefire-plugin.version}</version>
            <configuration>
              <skipTests>true</skipTests>
            </configuration>
          </plugin>
          <plugin>
            <artifactId>maven-failsafe-plugin</artifactId>
            <version>${maven-failsafe-plugin.version}</version>
            <configuration>
              <skipTests>true</skipTests>
            </configuration>
          </plugin>
        </plugins>
      </build>
    </profile>
  </profiles>
</project><|MERGE_RESOLUTION|>--- conflicted
+++ resolved
@@ -361,10 +361,7 @@
                 <id>start</id>
                 <phase>pre-integration-test</phase>
                 <goals>
-<<<<<<< HEAD
-=======
                   <goal>stop</goal>
->>>>>>> 5656f631
                   <goal>start</goal>
                 </goals>
               </execution>
