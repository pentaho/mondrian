/*
// This software is subject to the terms of the Eclipse Public License v1.0
// Agreement, available at the following URL:
// http://www.eclipse.org/legal/epl-v10.html.
// You must accept the terms of that agreement to use this software.
//
// Copyright (C) 2006-2012 Pentaho
// All Rights Reserved.
*/
package mondrian.util;

import mondrian.olap.MondrianProperties;
import mondrian.rolap.RolapSchemaLoader;
import mondrian.spi.Dialect;

import org.apache.log4j.Logger;

/**
 * Holder for constants which indicate whether particular issues have been
 * fixed. Reference one of those constants in your code, and it is clear which
 * code can be enabled when the bug is fixed. Generally a constant is removed
 * when its bug is fixed.
 *
 * <h3>Cleanup items</h3>
 *
 * The following is a list of cleanup items. They are not bugs per se:
 * functionality is not wrong, just the organization of the code. If they were
 * bugs, they would be in jira. It makes sense to have the list here, so that
 * referenced class, method and variable names show up as uses in code searches.
 *
 * <dl>
 *
 * <dt>Obsolete {@link mondrian.olap.Id.Segment}</dt>
 * <dd>Replace it by {@link org.olap4j.mdx.IdentifierSegment}. Likewise
 * {@link mondrian.olap.Id.Quoting} with {@link org.olap4j.mdx.Quoting}.
 * Should wait until after the mondrian 4 'big bang', because there are ~300
 * uses of Segment in the code.</dd>
 *
 * </dl>
 *
 * @author jhyde
 * @since Oct 11, 2006
 */
public class Bug {
    /**
     * Whether Mondrian is 100% compatible with Microsoft Analysis Services
     * 2005. We know that it is not, so this constant is {@code false}.
     *
     * <p>Use this
     * field to flag test cases whose behavior is intentionally different from
     * SSAS. If the behavior is <em>un</em>intentionally different and something
     * we want to fix, log a bug, add a new {@code BugMondrianXxxFixed} constant
     * to this class, and make the test case conditional on that constant
     * instead.
     *
     * <p>See also the property
     * {@link mondrian.olap.MondrianProperties#SsasCompatibleNaming},
     * which allows the user to choose certain behaviors which are compatible
     * with SSAS 2005 but incompatible with Mondrian's previous behavior.
     */
    public static final boolean Ssas2005Compatible = false;

    /**
     * If you want to tag a piece of code in mondrian that needs to be changed
     * when we upgrade to a future version of olap4j, reference this function.
     * It will always return false.
     */
    public static boolean olap4jUpgrade(String reason) {
        return false;
    }

    /**
     * Whether
     * <a href="http://jira.pentaho.com/browse/MONDRIAN-229">MONDRIAN-229,
     * "NON EMPTY when hierarchy's default member is not 'all'"</a>
     * is fixed.
     */
    public static final boolean BugMondrian229Fixed = false;

    /**
     * Whether
     * <a href="http://jira.pentaho.com/browse/MONDRIAN-207">MONDRIAN-207,
     * "IS EMPTY and IS NULL"</a> is fixed.
     */
    public static final boolean BugMondrian207Fixed = false;

    /**
     * Whether
     * <a href="http://jira.pentaho.com/browse/MONDRIAN-446">bug MONDRIAN-446,
     * "Make Native NonEmpty consistant with MSAS"</a>
     * is fixed.
     */
    public static final boolean BugMondrian446Fixed = false;

    /**
     * Whether
     * <a href="http://jira.pentaho.com/browse/MONDRIAN-328">bug MONDRIAN-328,
     * "CrossJoin no empty optimizer eliminates calculated member"</a>
     * is fixed.
     */
    public static final boolean BugMondrian328Fixed = false;

    /**
     * Whether
     * <a href="http://jira.pentaho.com/browse/MONDRIAN-361">bug MONDRIAN-361,
     * "Aggregate Tables not working with Shared Dimensions"</a>
     * is fixed.
     *
     */
    public static final boolean BugMondrian361Fixed = false;

    /**
     * Whether
     * <a href="http://jira.pentaho.com/browse/MONDRIAN-441">bug MONDRIAN-441,
     * "Parent-child hierarchies: &lt;Join&gt; used in dimension"</a>
     * is fixed.
     */
    public static final boolean BugMondrian441Fixed = false;

    /**
     * Whether
     * <a href="http://jira.pentaho.com/browse/MONDRIAN-486">bug MONDRIAN-486,
     * "HighCardinalityTest test cases disabled"</a>
     * is fixed.
     */
    public static final boolean BugMondrian486Fixed = false;

    /**
     * Whether bug <a href="http://jira.pentaho.com/browse/MONDRIAN-495">
     * MONDRIAN-495, "Table filter concept does not support dialects."</a>
     * is fixed.
     */
    public static final boolean BugMondrian495Fixed = false;

    /**
     * Whether
     * <a href="http://jira.pentaho.com/browse/MONDRIAN-503">bug MONDRIAN-503,
     * "RolapResultTest disabled"</a>
     * is fixed.
     */
    public static final boolean BugMondrian503Fixed = false;

    /**
     * Whether
     * <a href="http://jira.pentaho.com/browse/MONDRIAN-555">bug MONDRIAN-555,
     * "Compound slicer counts cells twice in certain cases"</a> is fixed.
     * If a set in the slicer contains the same member more than once, or more
     * generally, if the regions overlap, then mondrian counts the overlaps
     * twice, whereas SSAS 2005 does not.
     */
    public static final boolean BugMondrian555Fixed = false;

    /**
     * Whether
     * <a href="http://jira.pentaho.com/browse/MONDRIAN-584">bug MONDRIAN-584,
     * "Native evaluation returns enumerated members in the wrong order"</a>
     * is fixed. A query that includes { Gender.M, Gender.F } should return
     * results where the Gender.M values are returned before the Gender.F
     * values.
     */
    public static final boolean BugMondrian584Fixed = false;

    /**
     * Whether
     * <a href="http://jira.pentaho.com/browse/MONDRIAN-641">bug MONDRIAN-641,
     * "Large NON EMPTY result performs poorly with ResultStyle.ITERABLE"</a>
     */
    public static final boolean BugMondrian641Fixed = false;

    /**
     * Whether
     * <a href="http://jira.pentaho.com/browse/MONDRIAN-648">bug MONDRIAN-648,
     * "AS operator has lower precedence than required by MDX specification"</a>
     * is fixed.
     */
    public static final boolean BugMondrian648Fixed = false;

    /**
     * Whether
     * <a href="http://jira.pentaho.com/browse/MONDRIAN-675">bug MONDRIAN-687,
     * "Format treats negative numbers differently than SSAS"</a>
     * is fixed.
     */
    public static final boolean BugMondrian687Fixed = false;

    /**
     * Whether bug
     * <a href="http://jira.pentaho.com/browse/MONDRIAN-747">bug MONDRIAN-747,
     * "When joining a shared dimension into a cube at a level
     * other than its leaf level, Mondrian gives wrong results"</a> is fixed.
     */
    public static final boolean BugMondrian747Fixed = false;

    /**
     * Whether
     * <a href="http://jira.pentaho.com/browse/MONDRIAN-759">bug MONDRIAN-759,
     * "use dynamic parameters and PreparedStatement for frequently executed SQL
     * patterns"</a> is fixed.
     */
    public static final boolean BugMondrian759Fixed = false;

    /**
     * Whether
     * <a href="http://jira.pentaho.com/browse/MONDRIAN-785">bug MONDRIAN-785,
     * "Native evaluation does not respect ordering"</a> is fixed.
     */
    public static final boolean BugMondrian785Fixed = false;

    /**
     * Whether
     * <a href="http://jira.pentaho.com/browse/MONDRIAN-941">bug MONDRIAN-951,
     * "Support for member unique names containing primary keys (e.g.
     * [Customer].[Customer Id].&amp;1234)"</a> is fixed.
     */
    public static final boolean BugMondrian951Fixed = false;

    /**
     * Whether
     * <a href="http://jira.pentaho.com/browse/MONDRIAN-1001">bug MONDRIAN-1001,
     * "Tests disabled due to property trigger issues"</a> is fixed.
     */
    public static final boolean BugMondrian1001Fixed = false;

    /**
     * Whether
     * <a href="http://jira.pentaho.com/browse/MONDRIAN-1129">bug MONDRIAN-1129,
     * "Re-enable Olap4jTckTest in lagunitas (mondrian-4 development)
     * branch"</a> is fixed.
     */
    public static final boolean BugMondrian1129Fixed = false;

    /**
     * Whether
     * <a href="http://jira.pentaho.com/browse/MONDRIAN-1173">bug MONDRIAN-1173,
     * "Revisit member ordinals in mondrian version 4"</a>
     * is fixed.
     *
     * <p>In a few cases, members come out sorted wrong. Not assigning ordinal
     * correctly?</p>
     */
    public static final boolean BugMondrian1173Fixed = false;

    /**
     * Whether RolapCubeMember and RolapMember have been fully segregated; any
     * piece of code should be working with one or the other, not both.
     */
    public static final boolean BugSegregateRolapCubeMemberFixed = false;

    /**
     * Returns whether to avoid a test because the memory monitor may cause it
     * to fail.
     *
     * <p>Some tests fail if memory monitor is switched on, and Access and
     * Derby tend to use a lot of memory because they are embedded.
     *
     * @param dialect Dialect
     * @return Whether to avoid a test
     */
    public static boolean avoidMemoryOverflow(Dialect dialect) {
        return dialect.getDatabaseProduct() == Dialect.DatabaseProduct.ACCESS
            && MondrianProperties.instance().MemoryMonitor.get();
    }

    /**
     * Returns true if we are running against
     * {@link mondrian.spi.Dialect.DatabaseProduct#LUCIDDB} and we wish to
     * avoid slow tests.
     *
     * <p>This is because some tests involving parent-child hierarchies are
     * very slow. If we are running performance tests (indicated by the
     * {@code mondrian.test.PerforceTest} logger set at
     * {@link org.apache.log4j.Level#DEBUG} or higher), we expect the suite to
     * take a long time, so we enable the tests.
     *
     * <p>Fixing either {@link #BugMondrian759Fixed MONDRIAN-759} or
     * <a href="http://issues.eigenbase.org/browse/FRG-400">FRG-400, "rewrite
     * statements containing literals to use internally-managed dynamic
     * parameters instead"</a> would solve the problem.
     *
     * @return Whether we are running LucidDB and we wish to avoid slow tests.
     */
    public static boolean avoidSlowTestOnLucidDB(Dialect dialect) {
        return
            !BugMondrian759Fixed
            && dialect.getDatabaseProduct() == Dialect.DatabaseProduct.LUCIDDB
            && !Logger.getLogger("mondrian.test.PerformanceTest")
                .isDebugEnabled();
    }

    // Mondrian 4 tasks

    private static final boolean Enable = false;

    /**
     * Allow Dimension to have a PhysicalSchema. Graph used for that dimension
     * will be union of that schema and the one in the schema. Otherwise it is
     * not possible to define an InlineTable within a Dimension.
     */
    public static final boolean PhysSchemaInDimension = Enable;

    /**
     * Tests that call TestContext.createSubstitutingCube. 66 uses.
     */
    public static final boolean ModifiedSchema = Enable;

    /**
     * Cube [Store] not found
     */
    public static final boolean CubeStoreFeature = Enable;

     /**
     * Layout wrong cardinality (error 'invalid key ... for level')
     */
     public static final boolean LayoutWrongCardinalty = Enable;

    /**
     * Cube [Sales Ragged] not found
     */
    public static final boolean CubeRaggedFeature = Enable;

    /**
     * Visual totals:
     *  NPE in RolapSchemaReader.getMemberChildren
     *  or NPE in Key.isValid
     */
    public static final boolean VisualTotalsFixed = Enable;

    /**
     * UnsupportedOperationException in getBaseStarKeyColumn
     */
    public static final boolean BaseStarKeyColumnFixed = Enable;

    /**
     * Whether the bug is fixed that causes upgrade of virtual cubes to fail
     * if calculated members or sets depend on dimensions and members in their
     * base cube that are not exposed in the virtual cube.
     */
    public static final boolean VirtualCubeConversionMissesHiddenFixed = false;

    /**
     * Whether
     * <a href="http://jira.pentaho.com/browse/MONDRIAN-1324">bug MONDRIAN-1324,
     * Using the same table in multiple dimensions yields incorrect results
     * </a> is fixed.
     */
    public static final boolean BugMondrian1324Fixed = false;

    /**
     * Whether
     * <a href="http://jira.pentaho.com/browse/MONDRIAN-1329">bug MONDRIAN-1329,
     * Level Types for TimeHalfYears do not work
     * </a> is fixed.
     */
    public static final boolean BugMondrian1329Fixed = false;

    /**
     * Whether
     * <a href="http://jira.pentaho.com/browse/MONDRIAN-1330">bug MONDRIAN-1330,
     * NumberFormatException when using ColumnDef with binary value
     * </a> is fixed.
     */
    public static final boolean BugMondrian1330Fixed = false;

    /**
     * Whether
     * <a href="http://jira.pentaho.com/browse/MONDRIAN-1332">bug MONDRIAN-1332,
     * Missing Fact Count Measure
     * </a> is fixed.
     */
    public static final boolean BugMondrian1332Fixed = false;

    /**
     * Whether
     * <a href="http://jira.pentaho.com/browse/MONDRIAN-1332">bug MONDRIAN-1333,
     * Levels should be functionally dependent on the level immediately below
     * </a> is fixed.
     */
    public static final boolean BugMondrian1333Fixed = false;

    /**
<<<<<<< HEAD
     * Mondrian isn't optimizing member fetching according to query constraints.
     */
    public static final boolean FetchMembersOptimizationFixed = Enable;

    /**
     * Handling of ReferenceLink schema elements is not yet implemented
     * in {@link RolapSchemaLoader}
     */
    public static final boolean ReferenceLinkNotImplementedFixed = Enable;

    /**
     * Childless snowflake members are always being filtered irregardless of
     * FilterChildlessSnowflakeMembers's value
     */
    public static final boolean ShowChildlessSnowflakeMembersFixed = Enable;
=======
     * Whether
     * <a href="http://jira.pentaho.com/browse/MONDRIAN-1335">bug MONDRIAN-1335,
     * 3-way snowflake yielding incorrect results
     * </a> is fixed.
     */
    public static final boolean BugMondrian1335Fixed = false;
>>>>>>> 610dfc48
}

// End Bug.java<|MERGE_RESOLUTION|>--- conflicted
+++ resolved
@@ -1,407 +1,406 @@
-/*
-// This software is subject to the terms of the Eclipse Public License v1.0
-// Agreement, available at the following URL:
-// http://www.eclipse.org/legal/epl-v10.html.
-// You must accept the terms of that agreement to use this software.
-//
-// Copyright (C) 2006-2012 Pentaho
-// All Rights Reserved.
-*/
-package mondrian.util;
-
-import mondrian.olap.MondrianProperties;
-import mondrian.rolap.RolapSchemaLoader;
-import mondrian.spi.Dialect;
-
-import org.apache.log4j.Logger;
-
-/**
- * Holder for constants which indicate whether particular issues have been
- * fixed. Reference one of those constants in your code, and it is clear which
- * code can be enabled when the bug is fixed. Generally a constant is removed
- * when its bug is fixed.
- *
- * <h3>Cleanup items</h3>
- *
- * The following is a list of cleanup items. They are not bugs per se:
- * functionality is not wrong, just the organization of the code. If they were
- * bugs, they would be in jira. It makes sense to have the list here, so that
- * referenced class, method and variable names show up as uses in code searches.
- *
- * <dl>
- *
- * <dt>Obsolete {@link mondrian.olap.Id.Segment}</dt>
- * <dd>Replace it by {@link org.olap4j.mdx.IdentifierSegment}. Likewise
- * {@link mondrian.olap.Id.Quoting} with {@link org.olap4j.mdx.Quoting}.
- * Should wait until after the mondrian 4 'big bang', because there are ~300
- * uses of Segment in the code.</dd>
- *
- * </dl>
- *
- * @author jhyde
- * @since Oct 11, 2006
- */
-public class Bug {
-    /**
-     * Whether Mondrian is 100% compatible with Microsoft Analysis Services
-     * 2005. We know that it is not, so this constant is {@code false}.
-     *
-     * <p>Use this
-     * field to flag test cases whose behavior is intentionally different from
-     * SSAS. If the behavior is <em>un</em>intentionally different and something
-     * we want to fix, log a bug, add a new {@code BugMondrianXxxFixed} constant
-     * to this class, and make the test case conditional on that constant
-     * instead.
-     *
-     * <p>See also the property
-     * {@link mondrian.olap.MondrianProperties#SsasCompatibleNaming},
-     * which allows the user to choose certain behaviors which are compatible
-     * with SSAS 2005 but incompatible with Mondrian's previous behavior.
-     */
-    public static final boolean Ssas2005Compatible = false;
-
-    /**
-     * If you want to tag a piece of code in mondrian that needs to be changed
-     * when we upgrade to a future version of olap4j, reference this function.
-     * It will always return false.
-     */
-    public static boolean olap4jUpgrade(String reason) {
-        return false;
-    }
-
-    /**
-     * Whether
-     * <a href="http://jira.pentaho.com/browse/MONDRIAN-229">MONDRIAN-229,
-     * "NON EMPTY when hierarchy's default member is not 'all'"</a>
-     * is fixed.
-     */
-    public static final boolean BugMondrian229Fixed = false;
-
-    /**
-     * Whether
-     * <a href="http://jira.pentaho.com/browse/MONDRIAN-207">MONDRIAN-207,
-     * "IS EMPTY and IS NULL"</a> is fixed.
-     */
-    public static final boolean BugMondrian207Fixed = false;
-
-    /**
-     * Whether
-     * <a href="http://jira.pentaho.com/browse/MONDRIAN-446">bug MONDRIAN-446,
-     * "Make Native NonEmpty consistant with MSAS"</a>
-     * is fixed.
-     */
-    public static final boolean BugMondrian446Fixed = false;
-
-    /**
-     * Whether
-     * <a href="http://jira.pentaho.com/browse/MONDRIAN-328">bug MONDRIAN-328,
-     * "CrossJoin no empty optimizer eliminates calculated member"</a>
-     * is fixed.
-     */
-    public static final boolean BugMondrian328Fixed = false;
-
-    /**
-     * Whether
-     * <a href="http://jira.pentaho.com/browse/MONDRIAN-361">bug MONDRIAN-361,
-     * "Aggregate Tables not working with Shared Dimensions"</a>
-     * is fixed.
-     *
-     */
-    public static final boolean BugMondrian361Fixed = false;
-
-    /**
-     * Whether
-     * <a href="http://jira.pentaho.com/browse/MONDRIAN-441">bug MONDRIAN-441,
-     * "Parent-child hierarchies: &lt;Join&gt; used in dimension"</a>
-     * is fixed.
-     */
-    public static final boolean BugMondrian441Fixed = false;
-
-    /**
-     * Whether
-     * <a href="http://jira.pentaho.com/browse/MONDRIAN-486">bug MONDRIAN-486,
-     * "HighCardinalityTest test cases disabled"</a>
-     * is fixed.
-     */
-    public static final boolean BugMondrian486Fixed = false;
-
-    /**
-     * Whether bug <a href="http://jira.pentaho.com/browse/MONDRIAN-495">
-     * MONDRIAN-495, "Table filter concept does not support dialects."</a>
-     * is fixed.
-     */
-    public static final boolean BugMondrian495Fixed = false;
-
-    /**
-     * Whether
-     * <a href="http://jira.pentaho.com/browse/MONDRIAN-503">bug MONDRIAN-503,
-     * "RolapResultTest disabled"</a>
-     * is fixed.
-     */
-    public static final boolean BugMondrian503Fixed = false;
-
-    /**
-     * Whether
-     * <a href="http://jira.pentaho.com/browse/MONDRIAN-555">bug MONDRIAN-555,
-     * "Compound slicer counts cells twice in certain cases"</a> is fixed.
-     * If a set in the slicer contains the same member more than once, or more
-     * generally, if the regions overlap, then mondrian counts the overlaps
-     * twice, whereas SSAS 2005 does not.
-     */
-    public static final boolean BugMondrian555Fixed = false;
-
-    /**
-     * Whether
-     * <a href="http://jira.pentaho.com/browse/MONDRIAN-584">bug MONDRIAN-584,
-     * "Native evaluation returns enumerated members in the wrong order"</a>
-     * is fixed. A query that includes { Gender.M, Gender.F } should return
-     * results where the Gender.M values are returned before the Gender.F
-     * values.
-     */
-    public static final boolean BugMondrian584Fixed = false;
-
-    /**
-     * Whether
-     * <a href="http://jira.pentaho.com/browse/MONDRIAN-641">bug MONDRIAN-641,
-     * "Large NON EMPTY result performs poorly with ResultStyle.ITERABLE"</a>
-     */
-    public static final boolean BugMondrian641Fixed = false;
-
-    /**
-     * Whether
-     * <a href="http://jira.pentaho.com/browse/MONDRIAN-648">bug MONDRIAN-648,
-     * "AS operator has lower precedence than required by MDX specification"</a>
-     * is fixed.
-     */
-    public static final boolean BugMondrian648Fixed = false;
-
-    /**
-     * Whether
-     * <a href="http://jira.pentaho.com/browse/MONDRIAN-675">bug MONDRIAN-687,
-     * "Format treats negative numbers differently than SSAS"</a>
-     * is fixed.
-     */
-    public static final boolean BugMondrian687Fixed = false;
-
-    /**
-     * Whether bug
-     * <a href="http://jira.pentaho.com/browse/MONDRIAN-747">bug MONDRIAN-747,
-     * "When joining a shared dimension into a cube at a level
-     * other than its leaf level, Mondrian gives wrong results"</a> is fixed.
-     */
-    public static final boolean BugMondrian747Fixed = false;
-
-    /**
-     * Whether
-     * <a href="http://jira.pentaho.com/browse/MONDRIAN-759">bug MONDRIAN-759,
-     * "use dynamic parameters and PreparedStatement for frequently executed SQL
-     * patterns"</a> is fixed.
-     */
-    public static final boolean BugMondrian759Fixed = false;
-
-    /**
-     * Whether
-     * <a href="http://jira.pentaho.com/browse/MONDRIAN-785">bug MONDRIAN-785,
-     * "Native evaluation does not respect ordering"</a> is fixed.
-     */
-    public static final boolean BugMondrian785Fixed = false;
-
-    /**
-     * Whether
-     * <a href="http://jira.pentaho.com/browse/MONDRIAN-941">bug MONDRIAN-951,
-     * "Support for member unique names containing primary keys (e.g.
-     * [Customer].[Customer Id].&amp;1234)"</a> is fixed.
-     */
-    public static final boolean BugMondrian951Fixed = false;
-
-    /**
-     * Whether
-     * <a href="http://jira.pentaho.com/browse/MONDRIAN-1001">bug MONDRIAN-1001,
-     * "Tests disabled due to property trigger issues"</a> is fixed.
-     */
-    public static final boolean BugMondrian1001Fixed = false;
-
-    /**
-     * Whether
-     * <a href="http://jira.pentaho.com/browse/MONDRIAN-1129">bug MONDRIAN-1129,
-     * "Re-enable Olap4jTckTest in lagunitas (mondrian-4 development)
-     * branch"</a> is fixed.
-     */
-    public static final boolean BugMondrian1129Fixed = false;
-
-    /**
-     * Whether
-     * <a href="http://jira.pentaho.com/browse/MONDRIAN-1173">bug MONDRIAN-1173,
-     * "Revisit member ordinals in mondrian version 4"</a>
-     * is fixed.
-     *
-     * <p>In a few cases, members come out sorted wrong. Not assigning ordinal
-     * correctly?</p>
-     */
-    public static final boolean BugMondrian1173Fixed = false;
-
-    /**
-     * Whether RolapCubeMember and RolapMember have been fully segregated; any
-     * piece of code should be working with one or the other, not both.
-     */
-    public static final boolean BugSegregateRolapCubeMemberFixed = false;
-
-    /**
-     * Returns whether to avoid a test because the memory monitor may cause it
-     * to fail.
-     *
-     * <p>Some tests fail if memory monitor is switched on, and Access and
-     * Derby tend to use a lot of memory because they are embedded.
-     *
-     * @param dialect Dialect
-     * @return Whether to avoid a test
-     */
-    public static boolean avoidMemoryOverflow(Dialect dialect) {
-        return dialect.getDatabaseProduct() == Dialect.DatabaseProduct.ACCESS
-            && MondrianProperties.instance().MemoryMonitor.get();
-    }
-
-    /**
-     * Returns true if we are running against
-     * {@link mondrian.spi.Dialect.DatabaseProduct#LUCIDDB} and we wish to
-     * avoid slow tests.
-     *
-     * <p>This is because some tests involving parent-child hierarchies are
-     * very slow. If we are running performance tests (indicated by the
-     * {@code mondrian.test.PerforceTest} logger set at
-     * {@link org.apache.log4j.Level#DEBUG} or higher), we expect the suite to
-     * take a long time, so we enable the tests.
-     *
-     * <p>Fixing either {@link #BugMondrian759Fixed MONDRIAN-759} or
-     * <a href="http://issues.eigenbase.org/browse/FRG-400">FRG-400, "rewrite
-     * statements containing literals to use internally-managed dynamic
-     * parameters instead"</a> would solve the problem.
-     *
-     * @return Whether we are running LucidDB and we wish to avoid slow tests.
-     */
-    public static boolean avoidSlowTestOnLucidDB(Dialect dialect) {
-        return
-            !BugMondrian759Fixed
-            && dialect.getDatabaseProduct() == Dialect.DatabaseProduct.LUCIDDB
-            && !Logger.getLogger("mondrian.test.PerformanceTest")
-                .isDebugEnabled();
-    }
-
-    // Mondrian 4 tasks
-
-    private static final boolean Enable = false;
-
-    /**
-     * Allow Dimension to have a PhysicalSchema. Graph used for that dimension
-     * will be union of that schema and the one in the schema. Otherwise it is
-     * not possible to define an InlineTable within a Dimension.
-     */
-    public static final boolean PhysSchemaInDimension = Enable;
-
-    /**
-     * Tests that call TestContext.createSubstitutingCube. 66 uses.
-     */
-    public static final boolean ModifiedSchema = Enable;
-
-    /**
-     * Cube [Store] not found
-     */
-    public static final boolean CubeStoreFeature = Enable;
-
-     /**
-     * Layout wrong cardinality (error 'invalid key ... for level')
-     */
-     public static final boolean LayoutWrongCardinalty = Enable;
-
-    /**
-     * Cube [Sales Ragged] not found
-     */
-    public static final boolean CubeRaggedFeature = Enable;
-
-    /**
-     * Visual totals:
-     *  NPE in RolapSchemaReader.getMemberChildren
-     *  or NPE in Key.isValid
-     */
-    public static final boolean VisualTotalsFixed = Enable;
-
-    /**
-     * UnsupportedOperationException in getBaseStarKeyColumn
-     */
-    public static final boolean BaseStarKeyColumnFixed = Enable;
-
-    /**
-     * Whether the bug is fixed that causes upgrade of virtual cubes to fail
-     * if calculated members or sets depend on dimensions and members in their
-     * base cube that are not exposed in the virtual cube.
-     */
-    public static final boolean VirtualCubeConversionMissesHiddenFixed = false;
-
-    /**
-     * Whether
-     * <a href="http://jira.pentaho.com/browse/MONDRIAN-1324">bug MONDRIAN-1324,
-     * Using the same table in multiple dimensions yields incorrect results
-     * </a> is fixed.
-     */
-    public static final boolean BugMondrian1324Fixed = false;
-
-    /**
-     * Whether
-     * <a href="http://jira.pentaho.com/browse/MONDRIAN-1329">bug MONDRIAN-1329,
-     * Level Types for TimeHalfYears do not work
-     * </a> is fixed.
-     */
-    public static final boolean BugMondrian1329Fixed = false;
-
-    /**
-     * Whether
-     * <a href="http://jira.pentaho.com/browse/MONDRIAN-1330">bug MONDRIAN-1330,
-     * NumberFormatException when using ColumnDef with binary value
-     * </a> is fixed.
-     */
-    public static final boolean BugMondrian1330Fixed = false;
-
-    /**
-     * Whether
-     * <a href="http://jira.pentaho.com/browse/MONDRIAN-1332">bug MONDRIAN-1332,
-     * Missing Fact Count Measure
-     * </a> is fixed.
-     */
-    public static final boolean BugMondrian1332Fixed = false;
-
-    /**
-     * Whether
-     * <a href="http://jira.pentaho.com/browse/MONDRIAN-1332">bug MONDRIAN-1333,
-     * Levels should be functionally dependent on the level immediately below
-     * </a> is fixed.
-     */
-    public static final boolean BugMondrian1333Fixed = false;
-
-    /**
-<<<<<<< HEAD
-     * Mondrian isn't optimizing member fetching according to query constraints.
-     */
-    public static final boolean FetchMembersOptimizationFixed = Enable;
-
-    /**
-     * Handling of ReferenceLink schema elements is not yet implemented
-     * in {@link RolapSchemaLoader}
-     */
-    public static final boolean ReferenceLinkNotImplementedFixed = Enable;
-
-    /**
-     * Childless snowflake members are always being filtered irregardless of
-     * FilterChildlessSnowflakeMembers's value
-     */
-    public static final boolean ShowChildlessSnowflakeMembersFixed = Enable;
-=======
-     * Whether
-     * <a href="http://jira.pentaho.com/browse/MONDRIAN-1335">bug MONDRIAN-1335,
-     * 3-way snowflake yielding incorrect results
-     * </a> is fixed.
-     */
-    public static final boolean BugMondrian1335Fixed = false;
->>>>>>> 610dfc48
-}
-
-// End Bug.java+/*
+// This software is subject to the terms of the Eclipse Public License v1.0
+// Agreement, available at the following URL:
+// http://www.eclipse.org/legal/epl-v10.html.
+// You must accept the terms of that agreement to use this software.
+//
+// Copyright (C) 2006-2012 Pentaho
+// All Rights Reserved.
+*/
+package mondrian.util;
+
+import mondrian.olap.MondrianProperties;
+import mondrian.rolap.RolapSchemaLoader;
+import mondrian.spi.Dialect;
+
+import org.apache.log4j.Logger;
+
+/**
+ * Holder for constants which indicate whether particular issues have been
+ * fixed. Reference one of those constants in your code, and it is clear which
+ * code can be enabled when the bug is fixed. Generally a constant is removed
+ * when its bug is fixed.
+ *
+ * <h3>Cleanup items</h3>
+ *
+ * The following is a list of cleanup items. They are not bugs per se:
+ * functionality is not wrong, just the organization of the code. If they were
+ * bugs, they would be in jira. It makes sense to have the list here, so that
+ * referenced class, method and variable names show up as uses in code searches.
+ *
+ * <dl>
+ *
+ * <dt>Obsolete {@link mondrian.olap.Id.Segment}</dt>
+ * <dd>Replace it by {@link org.olap4j.mdx.IdentifierSegment}. Likewise
+ * {@link mondrian.olap.Id.Quoting} with {@link org.olap4j.mdx.Quoting}.
+ * Should wait until after the mondrian 4 'big bang', because there are ~300
+ * uses of Segment in the code.</dd>
+ *
+ * </dl>
+ *
+ * @author jhyde
+ * @since Oct 11, 2006
+ */
+public class Bug {
+    /**
+     * Whether Mondrian is 100% compatible with Microsoft Analysis Services
+     * 2005. We know that it is not, so this constant is {@code false}.
+     *
+     * <p>Use this
+     * field to flag test cases whose behavior is intentionally different from
+     * SSAS. If the behavior is <em>un</em>intentionally different and something
+     * we want to fix, log a bug, add a new {@code BugMondrianXxxFixed} constant
+     * to this class, and make the test case conditional on that constant
+     * instead.
+     *
+     * <p>See also the property
+     * {@link mondrian.olap.MondrianProperties#SsasCompatibleNaming},
+     * which allows the user to choose certain behaviors which are compatible
+     * with SSAS 2005 but incompatible with Mondrian's previous behavior.
+     */
+    public static final boolean Ssas2005Compatible = false;
+
+    /**
+     * If you want to tag a piece of code in mondrian that needs to be changed
+     * when we upgrade to a future version of olap4j, reference this function.
+     * It will always return false.
+     */
+    public static boolean olap4jUpgrade(String reason) {
+        return false;
+    }
+
+    /**
+     * Whether
+     * <a href="http://jira.pentaho.com/browse/MONDRIAN-229">MONDRIAN-229,
+     * "NON EMPTY when hierarchy's default member is not 'all'"</a>
+     * is fixed.
+     */
+    public static final boolean BugMondrian229Fixed = false;
+
+    /**
+     * Whether
+     * <a href="http://jira.pentaho.com/browse/MONDRIAN-207">MONDRIAN-207,
+     * "IS EMPTY and IS NULL"</a> is fixed.
+     */
+    public static final boolean BugMondrian207Fixed = false;
+
+    /**
+     * Whether
+     * <a href="http://jira.pentaho.com/browse/MONDRIAN-446">bug MONDRIAN-446,
+     * "Make Native NonEmpty consistant with MSAS"</a>
+     * is fixed.
+     */
+    public static final boolean BugMondrian446Fixed = false;
+
+    /**
+     * Whether
+     * <a href="http://jira.pentaho.com/browse/MONDRIAN-328">bug MONDRIAN-328,
+     * "CrossJoin no empty optimizer eliminates calculated member"</a>
+     * is fixed.
+     */
+    public static final boolean BugMondrian328Fixed = false;
+
+    /**
+     * Whether
+     * <a href="http://jira.pentaho.com/browse/MONDRIAN-361">bug MONDRIAN-361,
+     * "Aggregate Tables not working with Shared Dimensions"</a>
+     * is fixed.
+     *
+     */
+    public static final boolean BugMondrian361Fixed = false;
+
+    /**
+     * Whether
+     * <a href="http://jira.pentaho.com/browse/MONDRIAN-441">bug MONDRIAN-441,
+     * "Parent-child hierarchies: &lt;Join&gt; used in dimension"</a>
+     * is fixed.
+     */
+    public static final boolean BugMondrian441Fixed = false;
+
+    /**
+     * Whether
+     * <a href="http://jira.pentaho.com/browse/MONDRIAN-486">bug MONDRIAN-486,
+     * "HighCardinalityTest test cases disabled"</a>
+     * is fixed.
+     */
+    public static final boolean BugMondrian486Fixed = false;
+
+    /**
+     * Whether bug <a href="http://jira.pentaho.com/browse/MONDRIAN-495">
+     * MONDRIAN-495, "Table filter concept does not support dialects."</a>
+     * is fixed.
+     */
+    public static final boolean BugMondrian495Fixed = false;
+
+    /**
+     * Whether
+     * <a href="http://jira.pentaho.com/browse/MONDRIAN-503">bug MONDRIAN-503,
+     * "RolapResultTest disabled"</a>
+     * is fixed.
+     */
+    public static final boolean BugMondrian503Fixed = false;
+
+    /**
+     * Whether
+     * <a href="http://jira.pentaho.com/browse/MONDRIAN-555">bug MONDRIAN-555,
+     * "Compound slicer counts cells twice in certain cases"</a> is fixed.
+     * If a set in the slicer contains the same member more than once, or more
+     * generally, if the regions overlap, then mondrian counts the overlaps
+     * twice, whereas SSAS 2005 does not.
+     */
+    public static final boolean BugMondrian555Fixed = false;
+
+    /**
+     * Whether
+     * <a href="http://jira.pentaho.com/browse/MONDRIAN-584">bug MONDRIAN-584,
+     * "Native evaluation returns enumerated members in the wrong order"</a>
+     * is fixed. A query that includes { Gender.M, Gender.F } should return
+     * results where the Gender.M values are returned before the Gender.F
+     * values.
+     */
+    public static final boolean BugMondrian584Fixed = false;
+
+    /**
+     * Whether
+     * <a href="http://jira.pentaho.com/browse/MONDRIAN-641">bug MONDRIAN-641,
+     * "Large NON EMPTY result performs poorly with ResultStyle.ITERABLE"</a>
+     */
+    public static final boolean BugMondrian641Fixed = false;
+
+    /**
+     * Whether
+     * <a href="http://jira.pentaho.com/browse/MONDRIAN-648">bug MONDRIAN-648,
+     * "AS operator has lower precedence than required by MDX specification"</a>
+     * is fixed.
+     */
+    public static final boolean BugMondrian648Fixed = false;
+
+    /**
+     * Whether
+     * <a href="http://jira.pentaho.com/browse/MONDRIAN-675">bug MONDRIAN-687,
+     * "Format treats negative numbers differently than SSAS"</a>
+     * is fixed.
+     */
+    public static final boolean BugMondrian687Fixed = false;
+
+    /**
+     * Whether bug
+     * <a href="http://jira.pentaho.com/browse/MONDRIAN-747">bug MONDRIAN-747,
+     * "When joining a shared dimension into a cube at a level
+     * other than its leaf level, Mondrian gives wrong results"</a> is fixed.
+     */
+    public static final boolean BugMondrian747Fixed = false;
+
+    /**
+     * Whether
+     * <a href="http://jira.pentaho.com/browse/MONDRIAN-759">bug MONDRIAN-759,
+     * "use dynamic parameters and PreparedStatement for frequently executed SQL
+     * patterns"</a> is fixed.
+     */
+    public static final boolean BugMondrian759Fixed = false;
+
+    /**
+     * Whether
+     * <a href="http://jira.pentaho.com/browse/MONDRIAN-785">bug MONDRIAN-785,
+     * "Native evaluation does not respect ordering"</a> is fixed.
+     */
+    public static final boolean BugMondrian785Fixed = false;
+
+    /**
+     * Whether
+     * <a href="http://jira.pentaho.com/browse/MONDRIAN-941">bug MONDRIAN-951,
+     * "Support for member unique names containing primary keys (e.g.
+     * [Customer].[Customer Id].&amp;1234)"</a> is fixed.
+     */
+    public static final boolean BugMondrian951Fixed = false;
+
+    /**
+     * Whether
+     * <a href="http://jira.pentaho.com/browse/MONDRIAN-1001">bug MONDRIAN-1001,
+     * "Tests disabled due to property trigger issues"</a> is fixed.
+     */
+    public static final boolean BugMondrian1001Fixed = false;
+
+    /**
+     * Whether
+     * <a href="http://jira.pentaho.com/browse/MONDRIAN-1129">bug MONDRIAN-1129,
+     * "Re-enable Olap4jTckTest in lagunitas (mondrian-4 development)
+     * branch"</a> is fixed.
+     */
+    public static final boolean BugMondrian1129Fixed = false;
+
+    /**
+     * Whether
+     * <a href="http://jira.pentaho.com/browse/MONDRIAN-1173">bug MONDRIAN-1173,
+     * "Revisit member ordinals in mondrian version 4"</a>
+     * is fixed.
+     *
+     * <p>In a few cases, members come out sorted wrong. Not assigning ordinal
+     * correctly?</p>
+     */
+    public static final boolean BugMondrian1173Fixed = false;
+
+    /**
+     * Whether RolapCubeMember and RolapMember have been fully segregated; any
+     * piece of code should be working with one or the other, not both.
+     */
+    public static final boolean BugSegregateRolapCubeMemberFixed = false;
+
+    /**
+     * Returns whether to avoid a test because the memory monitor may cause it
+     * to fail.
+     *
+     * <p>Some tests fail if memory monitor is switched on, and Access and
+     * Derby tend to use a lot of memory because they are embedded.
+     *
+     * @param dialect Dialect
+     * @return Whether to avoid a test
+     */
+    public static boolean avoidMemoryOverflow(Dialect dialect) {
+        return dialect.getDatabaseProduct() == Dialect.DatabaseProduct.ACCESS
+            && MondrianProperties.instance().MemoryMonitor.get();
+    }
+
+    /**
+     * Returns true if we are running against
+     * {@link mondrian.spi.Dialect.DatabaseProduct#LUCIDDB} and we wish to
+     * avoid slow tests.
+     *
+     * <p>This is because some tests involving parent-child hierarchies are
+     * very slow. If we are running performance tests (indicated by the
+     * {@code mondrian.test.PerforceTest} logger set at
+     * {@link org.apache.log4j.Level#DEBUG} or higher), we expect the suite to
+     * take a long time, so we enable the tests.
+     *
+     * <p>Fixing either {@link #BugMondrian759Fixed MONDRIAN-759} or
+     * <a href="http://issues.eigenbase.org/browse/FRG-400">FRG-400, "rewrite
+     * statements containing literals to use internally-managed dynamic
+     * parameters instead"</a> would solve the problem.
+     *
+     * @return Whether we are running LucidDB and we wish to avoid slow tests.
+     */
+    public static boolean avoidSlowTestOnLucidDB(Dialect dialect) {
+        return
+            !BugMondrian759Fixed
+            && dialect.getDatabaseProduct() == Dialect.DatabaseProduct.LUCIDDB
+            && !Logger.getLogger("mondrian.test.PerformanceTest")
+                .isDebugEnabled();
+    }
+
+    // Mondrian 4 tasks
+
+    private static final boolean Enable = false;
+
+    /**
+     * Allow Dimension to have a PhysicalSchema. Graph used for that dimension
+     * will be union of that schema and the one in the schema. Otherwise it is
+     * not possible to define an InlineTable within a Dimension.
+     */
+    public static final boolean PhysSchemaInDimension = Enable;
+
+    /**
+     * Tests that call TestContext.createSubstitutingCube. 66 uses.
+     */
+    public static final boolean ModifiedSchema = Enable;
+
+    /**
+     * Cube [Store] not found
+     */
+    public static final boolean CubeStoreFeature = Enable;
+
+     /**
+     * Layout wrong cardinality (error 'invalid key ... for level')
+     */
+     public static final boolean LayoutWrongCardinalty = Enable;
+
+    /**
+     * Cube [Sales Ragged] not found
+     */
+    public static final boolean CubeRaggedFeature = Enable;
+
+    /**
+     * Visual totals:
+     *  NPE in RolapSchemaReader.getMemberChildren
+     *  or NPE in Key.isValid
+     */
+    public static final boolean VisualTotalsFixed = Enable;
+
+    /**
+     * UnsupportedOperationException in getBaseStarKeyColumn
+     */
+    public static final boolean BaseStarKeyColumnFixed = Enable;
+
+    /**
+     * Whether the bug is fixed that causes upgrade of virtual cubes to fail
+     * if calculated members or sets depend on dimensions and members in their
+     * base cube that are not exposed in the virtual cube.
+     */
+    public static final boolean VirtualCubeConversionMissesHiddenFixed = false;
+
+    /**
+     * Whether
+     * <a href="http://jira.pentaho.com/browse/MONDRIAN-1324">bug MONDRIAN-1324,
+     * Using the same table in multiple dimensions yields incorrect results
+     * </a> is fixed.
+     */
+    public static final boolean BugMondrian1324Fixed = false;
+
+    /**
+     * Whether
+     * <a href="http://jira.pentaho.com/browse/MONDRIAN-1329">bug MONDRIAN-1329,
+     * Level Types for TimeHalfYears do not work
+     * </a> is fixed.
+     */
+    public static final boolean BugMondrian1329Fixed = false;
+
+    /**
+     * Whether
+     * <a href="http://jira.pentaho.com/browse/MONDRIAN-1330">bug MONDRIAN-1330,
+     * NumberFormatException when using ColumnDef with binary value
+     * </a> is fixed.
+     */
+    public static final boolean BugMondrian1330Fixed = false;
+
+    /**
+     * Whether
+     * <a href="http://jira.pentaho.com/browse/MONDRIAN-1332">bug MONDRIAN-1332,
+     * Missing Fact Count Measure
+     * </a> is fixed.
+     */
+    public static final boolean BugMondrian1332Fixed = false;
+
+    /**
+     * Whether
+     * <a href="http://jira.pentaho.com/browse/MONDRIAN-1332">bug MONDRIAN-1333,
+     * Levels should be functionally dependent on the level immediately below
+     * </a> is fixed.
+     */
+    public static final boolean BugMondrian1333Fixed = false;
+
+    /**
+     * Whether
+     * <a href="http://jira.pentaho.com/browse/MONDRIAN-1335">bug MONDRIAN-1335,
+     * 3-way snowflake yielding incorrect results
+     * </a> is fixed.
+     */
+    public static final boolean BugMondrian1335Fixed = false;
+
+    /**    
+     * Mondrian isn't optimizing member fetching according to query constraints.
+     */
+    public static final boolean FetchMembersOptimizationFixed = Enable;
+
+    /**
+     * Handling of ReferenceLink schema elements is not yet implemented
+     * in {@link RolapSchemaLoader}
+     */
+    public static final boolean ReferenceLinkNotImplementedFixed = Enable;
+
+    /**
+     * Childless snowflake members are always being filtered irregardless of
+     * FilterChildlessSnowflakeMembers's value
+     */
+    public static final boolean ShowChildlessSnowflakeMembersFixed = Enable;
+}
+
+// End Bug.java